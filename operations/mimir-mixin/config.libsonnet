--- conflicted
+++ resolved
@@ -30,11 +30,7 @@
       ruler_query_frontend: '(ruler-query-frontend.*)',  // Match also custom ruler-query-frontend deployments.
       query_scheduler: 'query-scheduler.*',  // Not part of single-binary. Match also custom query-scheduler deployments.
       ruler_query_scheduler: 'ruler-query-scheduler.*',  // Not part of single-binary. Match also custom query-scheduler deployments.
-<<<<<<< HEAD
-      ring_members: ['alertmanager', 'compactor', 'distributor', 'ingester.*', 'querier.*', 'ruler', 'store-gateway.*', 'cortex', 'mimir'],
-=======
       ring_members: ['alertmanager', 'compactor', 'distributor', 'ingester.*', 'querier.*', 'ruler', 'ruler-querier.*', 'store-gateway.*', 'cortex', 'mimir'],
->>>>>>> 017a738e
       store_gateway: '(store-gateway.*|cortex|mimir)',  // Match also per-zone store-gateway deployments.
       gateway: '(gateway|cortex-gw|cortex-gw-internal)',
       compactor: 'compactor.*|cortex|mimir',  // Match also custom compactor deployments.
@@ -100,13 +96,10 @@
     // The default datasource used for dashboards.
     dashboard_datasource: 'default',
     datasource_regex: '',
-<<<<<<< HEAD
-=======
 
     // Tunes histogram recording rules to aggregate over this interval.
     // Set to at least twice the scrape interval; otherwise, recording rules will output no data.
     // Set to four times the scrape interval to account for edge cases: https://www.robustperception.io/what-range-should-i-use-with-rate/
     recording_rules_range_interval: '1m',
->>>>>>> 017a738e
   },
 }