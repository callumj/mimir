---
title: "Grafana Mimir runbooks"
menuTitle: "Runbooks"
description: "Grafana Mimir runbooks."
weight: 110
keywords:
  - Mimir runbooks
---

# Grafana Mimir runbooks

This document contains runbooks, or at least a checklist of what to look for, for alerts in the mimir-mixin and logs from Mimir. This document assumes that you are running a Mimir cluster:

1. Using this mixin config
2. Using GCS as object store (but similar procedures apply to other backends)

## Alerts

### MimirIngesterRestarts

First, check if the alert is for a single ingester or multiple. Even if the alert is only for one ingester, it's best to follow up by checking `kubectl get pods --namespace=<prod/staging/etc.>` every few minutes, or looking at the query `rate(kube_pod_container_status_restarts_total{container="ingester"}[30m]) > 0` just until you're sure there isn't a larger issue causing multiple restarts.

Next, check `kubectl get events`, with and without the addition of the `--namespace` flag, to look for node restarts or other related issues. Grep or something similar to filter the output can be useful here. The most common cause of this alert is a single cloud providers node restarting and causing the ingester on that node to be rescheduled somewhere else.

In events you're looking for things like:

```
57m Normal NodeControllerEviction Pod Marking for deletion Pod ingester-01 from Node cloud-provider-node-01
37m Normal SuccessfulDelete ReplicaSet (combined from similar events): Deleted pod: ingester-01
32m         Normal    NodeNotReady              Node   Node cloud-provider-node-01 status is now: NodeNotReady
28m         Normal    DeletingAllPods           Node   Node cloud-provider-node-01 event: Deleting all Pods from Node cloud-provider-node-01.
```

If nothing obvious from the above, check for increased load:

- If there is an increase in the number of active series and the memory provisioned is not enough, scale up the ingesters horizontally to have the same number of series as before per ingester.
- If we had an outage and once Mimir is back up, the incoming traffic increases. (or) The clients have their Prometheus remote-write lagging and starts to send samples at a higher rate (again, an increase in traffic but in terms of number of samples). Scale up the ingester horizontally in this case too.

### MimirIngesterReachingSeriesLimit

This alert fires when the `max_series` per ingester instance limit is enabled and the actual number of in-memory series in an ingester is reaching the limit. Once the limit is reached, writes to the ingester will fail (5xx) for new series, while appending samples to existing ones will continue to succeed.

In case of **emergency**:

- If the actual number of series is very close to or already hit the limit, then you can increase the limit via runtime config to gain some time
- Increasing the limit will increase the ingesters' memory utilization. Please monitor the ingesters' memory utilization via the `Mimir / Writes Resources` dashboard

How the limit is **configured**:

- The limit can be configured either on CLI (`-ingester.instance-limits.max-series`) or in the runtime config:
  ```
  ingester_limits:
    max_series: <int>
  ```
- The mixin configures the limit in the runtime config and can be fine-tuned via:
  ```
  _config+:: {
    ingester_instance_limits+:: {
      max_series: <int>
    }
  }
  ```
- When configured in the runtime config, changes are applied live without requiring an ingester restart
- The configured limit can be queried via `cortex_ingester_instance_limits{limit="max_series"}`

How to **fix** it:

1. **Temporarily increase the limit**<br />
   If the actual number of series is very close to or already hit the limit, or if you foresee the ingester will hit the limit before dropping the stale series as an effect of the scale up, you should also temporarily increase the limit.
2. **Check if shuffle-sharding shard size is correct**<br />

- When shuffle-sharding is enabled, we target up to 100K series / tenant / ingester assuming tenants on average use 50% of their max series limit.
- Run the following **instant query** to find tenants that might cause higher pressure on ingesters. The query excludes tenants which are already sharded across all ingesters:

  ```
  topk by (pod) (5, # top 5 tenants per ingester
      sum by (user, pod) ( # get in-memory series for each tenant on each pod
          cortex_ingester_memory_series_created_total{namespace="<namespace>"} - cortex_ingester_memory_series_removed_total{namespace="<namespace>"}
      )
      and on(user) # intersection with tenants that are exceeding 50% of their series limit (added acorss ingesters & accounting for replication)
      (
          sum by (user) ( # total in-memory series for the tenant across ingesters
              cortex_ingester_memory_series_created_total{namespace="<namespace>"} - cortex_ingester_memory_series_removed_total{namespace="<namespace>"}
          )
          > 200000 # show only big tenants - with more than 200k series across ingesters
          >
          (
              max by(user) (cortex_limits_overrides{namespace="<namespace>", limit_name="max_global_series_per_user"}) # global limit
              *
              scalar(max(cortex_distributor_replication_factor{namespace="<namespace>"})) # with replication
              *
              0.5 # 50%
          )
      )
      and on (pod) ( # intersection with top 3 ingesters by in-memory series
          topk(3,
              sum by (pod) (cortex_ingester_memory_series{namespace="<namespace>"})
          )
      )
      and on(user) ( # intersection with the tenants which don't have series on all ingesters
          count by (user) (cortex_ingester_memory_series_created_total{namespace="<namespace>"}) # count ingesters where each tenant has series
          !=
          scalar(count(count by (pod) (cortex_ingester_memory_series{namespace="<namespace>"}))) # count total ingesters: first `count` counts series by ingester (we ignore the counted number), second `count` counts rows in series per ingester, second count gives the number of ingesters
      )
  )
  ```

- Check the current shard size of each tenant in the output and, if they're not already sharded across all ingesters, you may consider to double their shard size
- Be warned that the when increasing the shard size for a tenant, the number of in-memory series will temporarily increase. Make sure to monitor:
  - The per-ingester number of series, to make sure that any are not close to reaching the limit. You might need to temporarily raise the ingester `max_series`.
  - The per-tenant number of series. Due to reshuffling, series will be counted multiple times (in the new and old ingesters), and therefore a tenant may risk having samples rejected because they hit the `per_user` series limit. You might need to temporarily raise the limit.
- The in-memory series in the ingesters will be effectively reduced at the TSDB head compaction happening at least 1h after you increased the shard size for the affected tenants

3. **Scale up ingesters**<br />
   Scaling up ingesters will lower the number of series per ingester. However, the effect of this change will take up to 4h, because after the scale up we need to wait until all stale series are dropped from memory as the effect of TSDB head compaction, which could take up to 4h (with the default config, TSDB keeps in-memory series up to 3h old and it gets compacted every 2h).

### MimirIngesterReachingTenantsLimit

This alert fires when the `max_tenants` per ingester instance limit is enabled and the actual number of tenants in an ingester is reaching the limit. Once the limit is reached, writes to the ingester will fail (5xx) for new tenants, while they will continue to succeed for previously existing ones.

In case of **emergency**:

- If the actual number of tenants is very close to or already hit the limit, then you can increase the limit via runtime config to gain some time
- Increasing the limit will increase the ingesters' memory utilization. Please monitor the ingesters' memory utilization via the `Mimir / Writes Resources` dashboard

How the limit is **configured**:

- The limit can be configured either on CLI (`-ingester.instance-limits.max-tenants`) or in the runtime config:
  ```
  ingester_limits:
    max_tenants: <int>
  ```
- The mixin configures the limit in the runtime config and can be fine-tuned via:
  ```
  _config+:: {
    ingester_instance_limits+:: {
      max_tenants: <int>
    }
  }
  ```
- When configured in the runtime config, changes are applied live without requiring an ingester restart
- The configured limit can be queried via `cortex_ingester_instance_limits{limit="max_tenants"}`

How to **fix** it:

1. Ensure shuffle-sharding is enabled in the Mimir cluster
1. Assuming shuffle-sharding is enabled, scaling up ingesters will lower the number of tenants per ingester. However, the effect of this change will be visible only after `-blocks-storage.tsdb.close-idle-tsdb-timeout` period so you may have to temporarily increase the limit

### MimirDistributorReachingInflightPushRequestLimit

This alert fires when the `cortex_distributor_inflight_push_requests` per distributor instance limit is enabled and the actual number of in-flight push requests is approaching the set limit. Once the limit is reached, push requests to the distributor will fail (5xx) for new requests, while existing in-flight push requests will continue to succeed.

In case of **emergency**:

- If the actual number of in-flight push requests is very close to or already at the set limit, then you can increase the limit via CLI flag or config to gain some time
- Increasing the limit will increase the number of in-flight push requests which will increase distributors' memory utilization. Please monitor the distributors' memory utilization via the `Mimir / Writes Resources` dashboard

How the limit is **configured**:

- The limit can be configured either by the CLI flag (`-distributor.instance-limits.max-inflight-push-requests`) or in the config:
  ```
  distributor:
    instance_limits:
      max_inflight_push_requests: <int>
  ```
- These changes are applied with a distributor restart.
- The configured limit can be queried via `cortex_distributor_instance_limits{limit="max_inflight_push_requests"})`

How to **fix** it:

1. **Temporarily increase the limit**<br />
   If the actual number of in-flight push requests is very close to or already hit the limit.
2. **Scale up distributors**<br />
   Scaling up distributors will lower the number of in-flight push requests per distributor.

### MimirRequestLatency

This alert fires when a specific Mimir route is experiencing an high latency.

The alert message includes both the Mimir service and route experiencing the high latency. Establish if the alert is about the read or write path based on that (see [Mimir routes by path](#mimir-routes-by-path)).

#### Write Latency

How to **investigate**:

- Check the `Mimir / Writes` dashboard
  - Looking at the dashboard you should see in which Mimir service the high latency originates
  - The panels in the dashboard are vertically sorted by the network path (eg. gateway -> distributor -> ingester)
- Deduce where in the stack the latency is being introduced
  - **`gateway`**
    - Latency may be caused by the time taken for the gateway to receive the entire request from the client. There are a multitude of reasons this can occur, so communication with the user may be necessary. For example:
      - Network issues such as packet loss between the client and gateway.
      - Poor performance of intermediate network hops such as load balancers or HTTP proxies.
      - Client process having insufficient CPU resources.
    - The gateway may need to be scaled up. Use the `Mimir / Scaling` dashboard to check for CPU usage vs requests.
    - There could be a problem with authentication (eg. slow to run auth layer)
  - **`distributor`**
    - Typically, distributor p99 latency is in the range 50-100ms. If the distributor latency is higher than this, you may need to scale up the distributors.
  - **`ingester`**
    - Typically, ingester p99 latency is in the range 5-50ms. If the ingester latency is higher than this, you should investigate the root cause before scaling up ingesters.
    - Check out the following alerts and fix them if firing:
      - `MimirProvisioningTooManyActiveSeries`
      - `MimirProvisioningTooManyWrites`

#### Read Latency

Query performance is a known issue. A query may be slow because of high cardinality, large time range and/or because not leveraging on cache (eg. querying series data not cached yet). When investigating this alert, you should check if it's caused by few slow queries or there's an operational / config issue to be fixed.

How to **investigate**:

- Check the `Mimir / Reads` dashboard
  - Looking at the dashboard you should see in which Mimir service the high latency originates
  - The panels in the dashboard are vertically sorted by the network path (eg. gateway -> query-frontend -> query->scheduler -> querier -> store-gateway)
- Check the `Mimir / Slow Queries` dashboard to find out if it's caused by few slow queries
- Deduce where in the stack the latency is being introduced
  - **`gateway`**
    - The gateway may need to be scaled up. Use the `Mimir / Scaling` dashboard to check for CPU usage vs requests.
    - There could be a problem with authentication (eg. slow to run auth layer)
  - **`query-frontend`**
    - The query-frontend may need to be scaled up. If the Mimir cluster is running with the query-scheduler, the query-frontend can be scaled up with no side effects, otherwise the maximum number of query-frontend replicas should be the configured `-querier.max-concurrent`.
  - **`querier`**
    - Look at slow queries traces to find out where it's slow.
    - Typically, slowness either comes from running PromQL engine (`innerEval`) or fetching chunks from ingesters and/or store-gateways.
    - If slowness comes from running PromQL engine, typically there's not much we can do. Scaling up queriers may help only if querier nodes are overloaded.
    - If slowness comes from fetching chunks from ingesters and/or store-gateways you should investigate deeper on the root cause. Common causes:
      - High CPU utilization in ingesters
        - Scale up ingesters
      - Low cache hit ratio in the store-gateways
        - Check `Memcached Overview` dashboard
        - If memcached eviction rate is high, then you should scale up memcached replicas. Check the recommendations by `Mimir / Scaling` dashboard and make reasonable adjustments as necessary.
        - If memcached eviction rate is zero or very low, then it may be caused by "first time" queries
      - Cache query timeouts
        - Check store-gateway logs and look for warnings about timed out Memcached queries (example query: `{namespace="example-mimir-cluster", name=~"store-gateway.*"} |= "level=warn" |= "memcached" |= "timeout"`)
        - If there are indeed a lot of timed out Memcached queries, consider whether the store-gateway Memcached timeout setting (`-blocks-storage.bucket-store.chunks-cache.memcached.timeout`) is sufficient
    - By consulting the "Queue length" panel of the `Mimir / Queries` dashboard, determine if queries are waiting in queue due to busy queriers (an indication of this would be queue length > 0 for some time)
      - If queries are waiting in queue
        - Consider scaling up number of queriers if they're not auto-scaled; if auto-scaled, check auto-scaling parameters
      - If queries are not waiting in queue
        - Consider [enabling query sharding]({{< relref "../architecture/query-sharding/index.md#how-to-enable-query-sharding" >}}) if not already enabled, to increase query parallelism
        - If query sharding already enabled, consider increasing total number of query shards (`query_sharding_total_shards`) for tenants submitting slow queries, so their queries can be further parallelized

#### Alertmanager

How to **investigate**:

- Check the `Mimir / Alertmanager` dashboard
  - Looking at the dashboard you should see which part of the stack is affected
- Deduce where in the stack the latency is being introduced
  - **Configuration API (gateway) + Alertmanager UI**
    - Latency may be caused by the time taken for the gateway to receive the entire request from the client. There are a multitude of reasons this can occur, so communication with the user may be necessary. For example:
      - Network issues such as packet loss between the client and gateway.
      - Poor performance of intermediate network hops such as load balancers or HTTP proxies.
      - Client process having insufficient CPU resources.
    - The gateway may need to be scaled up. Use the `Mimir / Scaling` dashboard to check for CPU usage vs requests.
    - There could be a problem with authentication (eg. slow to run auth layer)
  - **Alertmanager distributor**
    - Typically, Alertmanager distributor p99 latency is in the range 50-100ms. If the distributor latency is higher than this, you may need to scale up the number of alertmanager replicas.

### MimirRequestErrors

This alert fires when the rate of 5xx errors of a specific route is > 1% for some time.

This alert typically acts as a last resort to detect issues / outages. SLO alerts are expected to trigger earlier: if an **SLO alert** has triggered as well for the same read/write path, then you can ignore this alert and focus on the SLO one (but the investigation procedure is typically the same).

How to **investigate**:

- Check for which route the alert fired (see [Mimir routes by path](#mimir-routes-by-path))
  - Write path: open the `Mimir / Writes` dashboard
  - Read path: open the `Mimir / Reads` dashboard
- Looking at the dashboard you should see in which Mimir service the error originates
  - The panels in the dashboard are vertically sorted by the network path (eg. on the write path: gateway -> distributor -> ingester)
- If the failing service is going OOM (`OOMKilled`): scale up or increase the memory
- If the failing service is crashing / panicking: look for the stack trace in the logs and investigate from there
  - If crashing service is query-frontend, querier or store-gateway, and you have "activity tracker" feature enabled, look for `found unfinished activities from previous run` message and subsequent `activity` messages in the log file to see which queries caused the crash.
- When using Memberlist as KV store for hash rings, ensure that Memberlist is working correctly. See instructions for [`MimirGossipMembersMismatch`](#MimirGossipMembersMismatch) alert.

#### Alertmanager

How to **investigate**:

- Looking at `Mimir / Alertmanager` dashboard you should see in which part of the stack the error originates
- If some replicas are going OOM (`OOMKilled`): scale up or increase the memory
- If the failing service is crashing / panicking: look for the stack trace in the logs and investigate from there

### MimirIngesterUnhealthy

This alert goes off when one or more ingesters are marked as unhealthy. Check the ring web page to see which ones are marked as unhealthy. You could then check the logs to see if there are any related to involved ingesters, f.ex: `kubectl logs -f ingester-01 --namespace=prod`. A simple way to resolve this may be to click the "Forget" button on the ring page, especially if the pod doesn't exist anymore. It might not exist anymore because it was on a node that got shut down, so you could check to see if there are any logs related to the node that pod is/was on, f.ex.: `kubectl get events --namespace=prod | grep cloud-provider-node`.

### MimirMemoryMapAreasTooHigh

This alert fires when a Mimir process has a number of memory map areas close to the limit. The limit is a per-process limit imposed by the kernel and this issue is typically caused by a large number of mmap-ed failes.

How to **fix** it:

- Increase the limit on your system: `sysctl -w vm.max_map_count=<NEW LIMIT>`
- If it's caused by a store-gateway, consider enabling `-blocks-storage.bucket-store.index-header-lazy-loading-enabled=true` to lazy mmap index-headers at query time

More information:

- [Kernel doc](https://www.kernel.org/doc/Documentation/sysctl/vm.txt)
- [Side effects when increasing `vm.max_map_count`](https://www.suse.com/support/kb/doc/?id=000016692)

### MimirRulerFailedRingCheck

This alert occurs when a ruler is unable to validate whether or not it should claim ownership over the evaluation of a rule group. The most likely cause is that one of the rule ring entries is unhealthy. If this is the case proceed to the ring admin http page and forget the unhealth ruler. The other possible cause would be an error returned the ring client. If this is the case look into debugging the ring based on the in-use backend implementation.

When using Memberlist as KV store for hash rings, ensure that Memberlist is working correctly. See instructions for [`MimirGossipMembersMismatch`](#MimirGossipMembersMismatch) alert.

### MimirRulerTooManyFailedPushes

This alert fires when rulers cannot push new samples (result of rule evaluation) to ingesters.

In general, pushing samples can fail due to problems with Mimir operations (eg. too many ingesters have crashed, and ruler cannot write samples to them), or due to problems with resulting data (eg. user hitting limit for number of series, out of order samples, etc.).
This alert fires only for first kind of problems, and not for problems caused by limits or invalid rules.

How to **fix** it:

- Investigate the ruler logs to find out the reason why ruler cannot write samples. Note that ruler logs all push errors, including "user errors", but those are not causing the alert to fire. Focus on problems with ingesters.
- When using Memberlist as KV store for hash rings, ensure that Memberlist is working correctly. See instructions for [`MimirGossipMembersMismatch`](#MimirGossipMembersMismatch) alert.

### MimirRulerTooManyFailedQueries

This alert fires when rulers fail to evaluate rule queries.

Each rule evaluation may fail due to many reasons, eg. due to invalid PromQL expression, or query hits limits on number of chunks. These are "user errors", and this alert ignores them.

There is a category of errors that is more important: errors due to failure to read data from store-gateways or ingesters. These errors would result in 500 when run from querier. This alert fires if there is too many of such failures.

How to **fix** it:

- Investigate the ruler logs to find out the reason why ruler cannot evaluate queries. Note that ruler logs rule evaluation errors even for "user errors", but those are not causing the alert to fire. Focus on problems with ingesters or store-gateways.
- In case remote operational mode is enabled the problem could be at any of the ruler query path components (ruler-query-frontend, ruler-query-scheduler and ruler-querier). Check the `Mimir / Remote ruler reads` and `Mimir / Remote ruler reads resources` dashboards to find out in which Mimir service the error is being originated.
- When using Memberlist as KV store for hash rings, ensure that Memberlist is working correctly. See instructions for [`MimirGossipMembersMismatch`](#MimirGossipMembersMismatch) alert.

### MimirRulerMissedEvaluations

This alert fires when there is a rule group that is taking longer to evaluate than its evaluation interval.

How it **works**:

- The Mimir ruler will evaluate a rule group according to the evaluation interval on the rule group.
- If an evaluation is not finished by the time the next evaluation should happen, the next evaluation is missed.

How to **fix** it:

- Increase the evaluation interval of the rule group. You can use the rate of missed evaluation to estimate how long the rule group evaluation actually takes.
- Try splitting up the rule group into multiple rule groups. Rule groups are evaluated in parallel, so the same rules may still fit in the same resolution.

### MimirRulerRemoteEvaluationFailing

This alert fires when communication between `ruler` and `ruler-query-frontend` is failing to be established.

The `ruler-query-frontend` component is exclusively used by the `ruler` to evaluate rule expressions when running in remote operational mode. If communication between these two components breaks, gaps are expected to appear in the case of recording rules or alerting rules will not fire when they should.

How to **investigate**:

- Check the `Mimir / Remote ruler reads` dashboard to see if the issue is caused by failures or high latency
  - **Failures**
    - Check the `ruler-query-frontend` logs to find out more details about the error
  - **High latency**
    - Check the `Mimir / Remote ruler reads resources` dashboard to see if CPU or Memory usage increased unexpectedly

### MimirIngesterHasNotShippedBlocks

This alert fires when a Mimir ingester is not uploading any block to the long-term storage. An ingester is expected to upload a block to the storage every block range period (defaults to 2h) and if a longer time elapse since the last successful upload it means something is not working correctly.

How to **investigate**:

- Ensure the ingester is receiving write-path traffic (samples to ingest)
- Look for any upload error in the ingester logs (ie. networking or authentication issues)

_If the alert `MimirIngesterTSDBHeadCompactionFailed` fired as well, then give priority to it because that could be the cause._

#### Ingester hit the disk capacity

If the ingester hit the disk capacity, any attempt to append samples will fail. You should:

1. Increase the disk size and restart the ingester. If the ingester is running in Kubernetes with a Persistent Volume, please refers to [Resizing Persistent Volumes using Kubernetes](#resizing-persistent-volumes-using-kubernetes).
2. Investigate why the disk capacity has been hit

- Was the disk just too small?
- Was there an issue compacting TSDB head and the WAL is increasing indefinitely?

### MimirIngesterHasNotShippedBlocksSinceStart

Same as [`MimirIngesterHasNotShippedBlocks`](#MimirIngesterHasNotShippedBlocks).

### MimirIngesterHasUnshippedBlocks

This alert fires when a Mimir ingester has compacted some blocks but such blocks haven't been successfully uploaded to the storage yet.

How to **investigate**:

- Look for details in the ingester logs

### MimirIngesterTSDBHeadCompactionFailed

This alert fires when a Mimir ingester is failing to compact the TSDB head into a block.

A TSDB instance is opened for each tenant writing at least 1 series to the ingester and its head contains the in-memory series not flushed to a block yet. Once the TSDB head is compactable, the ingester will try to compact it every 1 minute. If the TSDB head compaction repeatedly fails, it means it's failing to compact a block from the in-memory series for at least 1 tenant, and it's a critical condition that should be immediately investigated.

The cause triggering this alert could **lead to**:

- Ingesters run out of memory
- Ingesters run out of disk space
- Queries return partial results after `-querier.query-ingesters-within` time since the beginning of the incident

How to **investigate**:

- Look for details in the ingester logs

### MimirIngesterTSDBHeadTruncationFailed

This alert fires when a Mimir ingester fails to truncate the TSDB head.

The TSDB head is the in-memory store used to keep series and samples not compacted into a block yet. If head truncation fails for a long time, the ingester disk might get full as it won't continue to the WAL truncation stage and the subsequent ingester restart may take a long time or even go into an OOMKilled crash loop because of the huge WAL to replay. For this reason, it's important to investigate and address the issue as soon as it happen.

How to **investigate**:

- Look for details in the ingester logs

### MimirIngesterTSDBCheckpointCreationFailed

This alert fires when a Mimir ingester fails to create a TSDB checkpoint.

How to **investigate**:

- Look for details in the ingester logs
- If the checkpoint fails because of a `corruption in segment`, you can restart the ingester because at next startup TSDB will try to "repair" it. After restart, if the issue is repaired and the ingester is running, you should also get paged by `MimirIngesterTSDBWALCorrupted` to signal you the WAL was corrupted and manual investigation is required.

### MimirIngesterTSDBCheckpointDeletionFailed

This alert fires when a Mimir ingester fails to delete a TSDB checkpoint.

Generally, this is not an urgent issue, but manual investigation is required to find the root cause of the issue and fix it.

How to **investigate**:

- Look for details in the ingester logs

### MimirIngesterTSDBWALTruncationFailed

This alert fires when a Mimir ingester fails to truncate the TSDB WAL.

How to **investigate**:

- Look for details in the ingester logs

### MimirIngesterTSDBWALCorrupted

This alert fires when a Mimir ingester finds a corrupted TSDB WAL (stored on disk) while replaying it at ingester startup or when creation of a checkpoint comes across a WAL corruption.

If this alert fires during an **ingester startup**, the WAL should have been auto-repaired, but manual investigation is required. The WAL repair mechanism causes data loss because all WAL records after the corrupted segment are discarded, and so their samples are lost while replaying the WAL. If this happens only on 1 ingester then Mimir doesn't suffer any data loss because of the replication factor, but if it happens on multiple ingesters some data loss is possible.

To investigate how the ingester dealt with the WAL corruption, it's recommended you search the logs, e.g. with the following Grafana Loki query:

```
{cluster="<cluster>",namespace="<namespace>", pod="<pod>"} |= "corrupt"
```

The aforementioned query should typically produce entries starting with the ingester discovering the WAL corruption ("Encountered WAL read error, attempting repair"), and should hopefully show that the ingester repaired the WAL.

WAL corruption can occur after pods are rescheduled following a fault with the underlying node, causing the node to be marked `NotReady` (e.g. an unplanned power outage, storage and/or network fault). Check for recent events related to the ingester pod in question:

```
kubectl get events --field-selector involvedObject.name=ingester-X
```

If this alert fires during a **checkpoint creation**, you should have also been paged with `MimirIngesterTSDBCheckpointCreationFailed`, and you can follow the steps under that alert.

### MimirIngesterTSDBWALWritesFailed

This alert fires when a Mimir ingester is failing to log records to the TSDB WAL on disk.

How to **investigate**:

- Look for details in the ingester logs

### MimirIngesterInstanceHasNoTenants

This alert fires when an ingester instance doesn't own any tenants and is therefore idling.

How it **works**:

- Ingesters join a hash ring that facilitates per-tenant request sharding across ingester replicas.
- Distributors shard requests that belong to an individual tenant across a subset of ingester replicas. The number of replicas used per tenant is determined by the `-distributor.ingestion-tenant-shard-size` or the `ingestion_tenant_shard_size` limit.
- When the tenant shard size is lower than the number of ingester replicas, some ingesters might not receive requests for any tenants.
- This is more likely to happen in Mimir clusters with a lower number of tenants.

How to **fix** it:

Choose one of three options:

- Increase the shard size of one or more tenants to match the number of ingester replicas.
- Set the shard size of one or more tenants to `0`; this will shard the given tenant’s requests across all ingesters.
- [Decrease the number of ingester replicas]({{< relref "../../operators-guide/run-production-environment/scaling-out.md#scaling-down-ingesters" >}}) to match the highest number of shards per tenant.

### MimirRulerInstanceHasNoRuleGroups

This alert fires when a ruler instance doesn't own any rule groups and is therefore idling.

How it **works**:

- When [ruler shuffle sharding]({{< relref "../../operators-guide/configure/configure-shuffle-sharding/index.md#ruler-shuffle-sharding" >}}) is enabled, a single tenant's rule groups are sharded across a subset of ruler instances, with a given rule group always being evaluated on a single ruler.
- The parameters `-ruler.tenant-shard-size` or `ruler_tenant_shard_size` control how many ruler instances a tenant's rule groups are sharded across.
- When the overall number of rule groups or the tenant's shard size is lower than the number of ruler replicas, some replicas might not be assigned any rule group to evaluate and remain idle.

How to **fix** it:

- Increase the shard size of one or more tenants to match the number of ruler replicas.
- Set the shard size of one or more tenants to `0`; this will shard the given tenant's rule groups across all ingesters.
- Decrease the total number of ruler replicas by the number of idle replicas.

### MimirQuerierHasNotScanTheBucket

This alert fires when a Mimir querier is not successfully scanning blocks in the storage (bucket). A querier is expected to periodically iterate the bucket to find new and deleted blocks (defaults to every 5m) and if it's not successfully synching the bucket since a long time, it may end up querying only a subset of blocks, thus leading to potentially partial results.

How to **investigate**:

- Look for any scan error in the querier logs (ie. networking or rate limiting issues)

### MimirQuerierHighRefetchRate

This alert fires when there's an high number of queries for which series have been refetched from a different store-gateway because of missing blocks. This could happen for a short time whenever a store-gateway ring resharding occurs (e.g. during/after an outage or while rolling out store-gateway) but store-gateways should reconcile in a short time. This alert fires if the issue persist for an unexpected long time and thus it should be investigated.

How to **investigate**:

- Ensure there are no errors related to blocks scan or sync in the queriers and store-gateways
- Check store-gateway logs to see if all store-gateway have successfully completed a blocks sync

### MimirStoreGatewayHasNotSyncTheBucket

This alert fires when a Mimir store-gateway is not successfully scanning blocks in the storage (bucket). A store-gateway is expected to periodically iterate the bucket to find new and deleted blocks (defaults to every 5m) and if it's not successfully synching the bucket for a long time, it may end up querying only a subset of blocks, thus leading to potentially partial results.

How to **investigate**:

- Look for any scan error in the store-gateway logs (ie. networking or rate limiting issues)

### MimirStoreGatewayNoSyncedTenants

This alert fires when a store-gateway doesn't own any tenant. Effectively it is sitting idle because no blocks are sharded to it.

How it **works**:

- Store-gateways join a hash ring to shard tenants and blocks across all store-gateway replicas.
- A tenant can be sharded across multiple store-gateways. How many exactly is determined by `-store-gateway.tenant-shard-size` or the `store_gateway_tenant_shard_size` limit.
- When the tenant shard size is less than the replicas of store-gateways, some store-gateways may not get any tenants' blocks sharded to them.
- This is more likely to happen in Mimir clusters with fewer number of tenants.

How to **fix** it:

There are three options:

- Reduce the replicas of store-gateways so that they match the highest number of shards per tenant or
- Increase the shard size of one or more tenants to match the number of replicas or
- Set the shard size of one or more tenant to `0`; this will shard this tenant's blocks across all store-gateways.

### MimirCompactorHasNotSuccessfullyCleanedUpBlocks

This alert fires when a Mimir compactor is not successfully deleting blocks marked for deletion for a long time.

How to **investigate**:

- Ensure the compactor is not crashing during compaction (ie. `OOMKilled`)
- Look for any error in the compactor logs (ie. bucket Delete API errors)

### MimirCompactorHasNotSuccessfullyCleanedUpBlocksSinceStart

Same as [`MimirCompactorHasNotSuccessfullyCleanedUpBlocks`](#MimirCompactorHasNotSuccessfullyCleanedUpBlocks).

### MimirCompactorHasNotUploadedBlocks

This alert fires when a Mimir compactor is not uploading any compacted blocks to the storage since a long time.

How to **investigate**:

- If the alert `MimirCompactorHasNotSuccessfullyRunCompaction` has fired as well, then investigate that issue first
- If the alert `MimirIngesterHasNotShippedBlocks` or `MimirIngesterHasNotShippedBlocksSinceStart` have fired as well, then investigate that issue first
- Ensure ingesters are successfully shipping blocks to the storage
- Look for any error in the compactor logs

### MimirCompactorHasNotSuccessfullyRunCompaction

This alert fires if the compactor is not able to successfully compact all discovered compactable blocks (across all tenants).

When this alert fires, the compactor may still have successfully compacted some blocks but, for some reason, other blocks compaction is consistently failing. A common case is when the compactor is trying to compact a corrupted block for a single tenant: in this case the compaction of blocks for other tenants is still working, but compaction for the affected tenant is blocked by the corrupted block.

How to **investigate**:

- Look for any error in the compactor logs
  - Corruption: [`not healthy index found`](#compactor-is-failing-because-of-not-healthy-index-found)
  - Invalid result block:
    - **How to detect**: Search compactor logs for `invalid result block`.
    - **What it means**: The compactor successfully validated the source blocks. But the validation of the result block after the compaction did not succeed. The result block was not uploaded and the compaction job will be retried.
    - Out-of-order chunks
      - **How to detect**: Search compactor logs for `invalid result block` and `out-of-order chunks`.
      - This is caused by a bug in the ingester - see [mimir#1537](https://github.com/grafana/mimir/issues/1537). Ingesters upload blocks where the MinT and MaxT of some chunks don't match the first and last samples in the chunk. When the faulty chunks' MinT and MaxT overlap with other chunks, the compactor merges the chunks. Because one chunk's MinT and MaxT are incorrect the merge may be performed incorrectly, leading to OoO samples.
      - **How to mitigate**: Mark the faulty blocks to avoid compacting them in the future:
        - Find all affected compaction groups in the compactor logs. You will find them as `invalid result block /data/compact/<compaction_group>/<result_block>`.
        - For each failed compaction job
          - Pick one result block (doesn't matter which)
          - Find source blocks for the compaction job: search for `msg="compact blocks"` and a mention of the result block ID.
          - Mark the source blocks for no compaction (in this example the object storage backend is GCS):
            ```
            ./tools/markblocks/markblocks -backend gcs -gcs.bucket-name <bucket> -mark no-compact -tenant <tenant-id> -details "Leading to out-of-order chunks when compacting with other blocks" <block-1> <block-2>...
            ```

### MimirCompactorSkippedBlocksWithOutOfOrderChunks

This alert fires when compactor tries to compact a block, but finds that given block has out-of-order chunks. This indicates a bug in Prometheus TSDB library and should be investigated.

#### Compactor is failing because of `not healthy index found`

The compactor may fail to compact blocks due a corrupted block index found in one of the source blocks:

```
level=error ts=2020-07-12T17:35:05.516823471Z caller=compactor.go:339 component=compactor msg="failed to compact user blocks" user=REDACTED-TENANT err="compaction: group 0@6672437747845546250: block with not healthy index found /data/compact/0@6672437747845546250/REDACTED-BLOCK; Compaction level 1; Labels: map[__org_id__:REDACTED]: 1/1183085 series have an average of 1.000 out-of-order chunks: 0.000 of these are exact duplicates (in terms of data and time range)"
```

When this happen you should:

1. Rename the block prefixing it with `corrupted-` so that it will be skipped by the compactor and queriers. Keep in mind that doing so the block will become invisible to the queriers too, so its series/samples will not be queried. If the corruption affects only 1 block whose compaction `level` is 1 (the information is stored inside its `meta.json`) then Mimir guarantees no data loss because all the data is replicated across other blocks. In all other cases, there may be some data loss once you rename the block and stop querying it.
2. Ensure the compactor has recovered
3. Investigate offline the root cause (eg. download the corrupted block and debug it locally)

To rename a block stored on GCS you can use the `gsutil` CLI command:

```
gsutil mv gs://BUCKET/TENANT/BLOCK gs://BUCKET/TENANT/corrupted-BLOCK
```

Where:

- `BUCKET` is the gcs bucket name the compactor is using. The cluster's bucket name is specified as the `blocks_storage_bucket_name` in the cluster configuration
- `TENANT` is the tenant id reported in the example error message above as `REDACTED-TENANT`
- `BLOCK` is the last part of the file path reported as `REDACTED-BLOCK` in the example error message above

### MimirBucketIndexNotUpdated

This alert fires when the bucket index, for a given tenant, is not updated since a long time. The bucket index is expected to be periodically updated by the compactor and is used by queriers and store-gateways to get an almost-updated view over the bucket store.

How to **investigate**:

- Ensure the compactor is successfully running
- Look for any error in the compactor logs

### MimirTenantHasPartialBlocks

This alert fires when Mimir finds partial blocks for a given tenant. A partial block is a block missing the `meta.json` and this may usually happen in two circumstances:

1. A block upload has been interrupted and not cleaned up or retried
2. A block deletion has been interrupted and `deletion-mark.json` has been deleted before `meta.json`

How to **investigate**:

1. Look for partial blocks in the logs. Example Loki query: `{cluster="<cluster>",namespace="<namespace>",container="compactor"} |= "skipped partial block"`
1. Pick a block and note its ID (`block` field in log entry) and tenant ID (`org_id` in log entry)
1. Find the bucket used by the Mimir cluster, such as checking the configured `blocks_storage_bucket_name` if you are using Jsonnet.
1. Find out which Mimir component operated on the block last (e.g. uploaded by ingester/compactor, or deleted by compactor)
   1. Determine when the partial block was uploaded: `gsutil ls -l gs://${BUCKET}/${TENANT_ID}/${BLOCK_ID}`. Alternatively you can use `ulidtime` command from Mimir tools directory `ulidtime ${BLOCK_ID}` to find block creation time.
   1. Search in the logs around that time to find the log entry from when the compactor created the block ("compacted blocks" for log message)
   1. From the compactor log entry you found, pick the job ID from the `groupKey` field, f.ex. `0@9748515562602778029-merge--1645711200000-1645718400000`
   1. Then search the logs for the job ID and look for an entry with the message "compaction job failed", this will show that the compactor failed uploading the block
   1. If you found a failed compaction job, as outlined in the previous step, try searching for a corresponding log message (for the same job ID) "compaction job succeeded". This will mean that the compaction job was retried successfully. Note: this should produce a different block ID from the failed upload.
1. Investigate if it was a partial upload or partial delete
   1. If it was a partial delete or an upload failed by a compactor you can safely mark the block for deletion, and compactor will delete the block. You can use `markblocks` command from Mimir tools directory: `markblocks -mark deletion -allow-partial -tenant <tenant> <blockID>` with correct backend (eg. GCS: `-backend gcs -gcs.bucket-name <bucket-name>`) configuration.
   1. If it was a failed upload by an ingester, but not later retried (ingesters are expected to retry uploads until succeed), further investigate
1. Prevent the issue from reoccurring by enabling automatic partial block cleanup. This can be enabled with the `-compactor.partial-block-deletion-delay` flag. It takes a duration as an argument. If a partial block persists past the specified duration, the compactor will automatically delete it. One can monitor automatic cleanup of partial blocks via the `cortex_compactor_blocks_marked_for_deletion_total{reason="partial"}` counter.

### MimirQueriesIncorrect

_TODO: this runbook has not been written yet._

### MimirInconsistentRuntimeConfig

This alert fires if multiple replicas of the same Mimir service are using a different runtime config for a longer period of time.

The Mimir runtime config is a config file which gets live reloaded by Mimir at runtime. In order for Mimir to work properly, the loaded config is expected to be the exact same across multiple replicas of the same Mimir service (eg. distributors, ingesters, ...). When the config changes, there may be short periods of time during which some replicas have loaded the new config and others are still running on the previous one, but it shouldn't last for more than few minutes.

How to **investigate**:

- Check how many different config file versions (hashes) are reported
  ```
  count by (sha256) (cortex_runtime_config_hash{namespace="<namespace>"})
  ```
- Check which replicas are running a different version
  ```
  cortex_runtime_config_hash{namespace="<namespace>",sha256="<unexpected>"}
  ```
- Check if the runtime config has been updated on the affected replicas' filesystem. Check `-runtime-config.file` command line argument to find the location of the file.
- Check the affected replicas logs and look for any error loading the runtime config

### MimirBadRuntimeConfig

This alert fires if Mimir is unable to reload the runtime config.

This typically means an invalid runtime config was deployed. Mimir keeps running with the previous (valid) version of the runtime config; running Mimir replicas and the system availability shouldn't be affected, but new replicas won't be able to startup until the runtime config is fixed.

How to **investigate**:

- Check the latest runtime config update (it's likely to be broken)
- Check Mimir logs to get more details about what's wrong with the config

### MimirFrontendQueriesStuck

This alert fires if Mimir is running without query-scheduler and queries are piling up in the query-frontend queue.

The procedure to investigate it is the same as the one for [`MimirSchedulerQueriesStuck`](#MimirSchedulerQueriesStuck): please see the other runbook for more details.

### MimirSchedulerQueriesStuck

This alert fires if queries are piling up in the query-scheduler.

How it **works**:

- A query-frontend API endpoint is called to execute a query
- The query-frontend enqueues the request to the query-scheduler
- The query-scheduler is responsible for dispatching enqueued queries to idle querier workers
- The querier runs the query, sends the response back directly to the query-frontend and notifies the query-scheduler that it can process another query

How to **investigate**:

- Are queriers in a crash loop (eg. OOMKilled)?
  - `OOMKilled`: temporarily increase queriers memory request/limit
  - `panic`: look for the stack trace in the logs and investigate from there
  - if queriers run with activity tracker enabled, they may log `unfinished activities` message on startup with queries that possibly caused the crash.
- Is QPS increased?
  - Scale up queriers to satisfy the increased workload
- Is query latency increased?
  - An increased latency reduces the number of queries we can run / sec: once all workers are busy, new queries will pile up in the queue
  - Temporarily scale up queriers to try to stop the bleed
  - Check if a specific tenant is running heavy queries
    - Run `sum by (user) (cortex_query_scheduler_queue_length{namespace="<namespace>"}) > 0` to find tenants with enqueued queries
    - If remote ruler evaluation is enabled, make sure you understand which one of the read paths (user or ruler queries?) is being affected - check the alert message.
    - Check the `Mimir / Slow Queries` dashboard to find slow queries
  - On multi-tenant Mimir cluster with **shuffle-sharing for queriers disabled**, you may consider to enable it for that specific tenant to reduce its blast radius. To enable queriers shuffle-sharding for a single tenant you need to set the `max_queriers_per_tenant` limit override for the specific tenant (the value should be set to the number of queriers assigned to the tenant).
  - On multi-tenant Mimir cluster with **shuffle-sharding for queriers enabled**, you may consider to temporarily increase the shard size for affected tenants: be aware that this could affect other tenants too, reducing resources available to run other tenant queries. Alternatively, you may choose to do nothing and let Mimir return errors for that given user once the per-tenant queue is full.
  - On multi-tenant Mimir clusters with **query-sharding enabled** and **more than a few tenants** being affected: The workload exceeds the available downstream capacity. Scaling of queriers and potentially store-gateways should be considered.
  - On multi-tenant Mimir clusters with **query-sharding enabled** and **only a single tenant** being affected:
    - Verify if the particular queries are hitting edge cases, where query-sharding is not benefical, by getting traces from the `Mimir / Slow Queries` dashboard and then look where time is spent. If time is spent in the query-frontend running PromQL engine, then it means query-sharding is not beneficial for this tenant. Consider disabling query-sharding or reduce the shard count using the `query_sharding_total_shards` override.
    - Otherwise and only if the queries by the tenant are within reason representing normal usage, consider scaling of queriers and potentially store-gateways.
  - On a Mimir cluster with **querier auto-scaling enabled** after checking the health of the existing querier replicas, check to see if the auto-scaler has added additional querier replicas or if the maximum number of querier replicas has been reached and is not sufficient and should be increased.

### MimirMemcachedRequestErrors

This alert fires if Mimir memcached client is experiencing an high error rate for a specific cache and operation.

How to **investigate**:

- The alert reports which cache is experiencing issue
  - `metadata-cache`: object store metadata cache
  - `index-cache`: TSDB index cache
  - `chunks-cache`: TSDB chunks cache
- Check which specific error is occurring
  - Run the following query to find out the reason (replace `<namespace>` with the actual Mimir cluster namespace)
    ```
    sum by(name, operation, reason) (rate(thanos_memcached_operation_failures_total{namespace="<namespace>"}[1m])) > 0
    ```
- Based on the **`reason`**:
  - `timeout`
    - Scale up the memcached replicas
  - `server-error`
    - Check both Mimir and memcached logs to find more details
  - `network-error`
    - Check Mimir logs to find more details
  - `malformed-key`
    - The key is too long or contains invalid characters
    - Check Mimir logs to find the offending key
    - Fixing this will require changes to the application code
  - `other`
    - Check both Mimir and memcached logs to find more details

### MimirProvisioningTooManyActiveSeries

This alert fires if the average number of in-memory series per ingester is above our target (1.5M).

How to **fix** it:

- Scale up ingesters
  - To find out the Mimir clusters where ingesters should be scaled up and how many minimum replicas are expected:
    ```
    ceil(sum by(cluster, namespace) (cortex_ingester_memory_series) / 1.5e6) >
    count by(cluster, namespace) (cortex_ingester_memory_series)
    ```
- After the scale up, the in-memory series are expected to be reduced at the next TSDB head compaction (occurring every 2h)

### MimirProvisioningTooManyWrites

This alert fires if the average number of samples ingested / sec in ingesters is above our target.

How to **fix** it:

- Scale up ingesters
  - To compute the desired number of ingesters to satisfy the average samples rate you can run the following query, replacing `<namespace>` with the namespace to analyse and `<target>` with the target number of samples/sec per ingester (check out the alert threshold to see the current target):
    ```
    sum(rate(cortex_ingester_ingested_samples_total{namespace="<namespace>"}[$__rate_interval])) / (<target> * 0.9)
    ```

### MimirAllocatingTooMuchMemory

This alert fires when ingester memory utilization is getting too close to the limit.

How it **works**:

- Mimir ingesters are stateful services
- Having 2+ ingesters `OOMKilled` might cause a cluster outage
- Ingester memory baseline usage is primarily influenced by memory allocated by the process (mostly Go heap) and mmap-ed files (used by TSDB)
- Ingester memory short spikes are primarily influenced by queries and TSDB head compaction into new blocks (occurring every 2h)
- A pod gets `OOMKilled` once its working set memory reaches the configured limit, so it's important to prevent ingesters' memory utilization (working set memory) from getting close to the limit (we need to keep at least 30% room for spikes due to queries)

How to **fix** it:

- Check if the issue occurs only for few ingesters. If so:
  - Restart affected ingesters 1 by 1 (proceed with the next one once the previous pod has restarted and it's Ready)
    ```
    kubectl -n <namespace> delete pod ingester-XXX
    ```
  - Restarting an ingester typically reduces the memory allocated by mmap-ed files. After the restart, ingester may allocate this memory again over time, but it may give more time while working on a longer term solution
- Check the `Mimir / Writes Resources` dashboard to see if the number of series per ingester is above the target (1.5M). If so:
  - Scale up ingesters; you can use e.g. the `Mimir / Scaling` dashboard for reference, in order to determine the needed amount of ingesters (also keep in mind that each ingester should handle ~1.5 million series, and the series will be duplicated across three instances)
  - Memory is expected to be reclaimed at the next TSDB head compaction (occurring every 2h)

### MimirGossipMembersMismatch

This alert fires when any instance does not register all other instances as members of the memberlist cluster.

How it **works**:

- This alert applies when memberlist is used as KV store for hash rings.
- All Mimir instances using the ring, regardless of type, join a single memberlist cluster.
- Each instance (ie. memberlist cluster member) should see all memberlist cluster members.
- Therefore the following should be equal for every instance:
  - The reported number of cluster members (`memberlist_client_cluster_members_count`)
  - The total number of currently responsive instances that use memberlist KV store for hash ring.

How to **investigate**:

- The instance which has the incomplete view of the cluster (too few members) is specified in the alert.
- If the count is zero:
  - It is possible that the joining the cluster has yet to succeed.
  - The following log message indicates that the _initial_ initial join did not succeed: `failed to join memberlist cluster`
  - The following log message indicates that subsequent re-join attempts are failing: `re-joining memberlist cluster failed`
  - If it is the case that the initial join failed, take action according to the reason given.
- Verify communication with other members by checking memberlist traffic is being sent and received by the instance using the following metrics:
  - `memberlist_tcp_transport_packets_received_total`
  - `memberlist_tcp_transport_packets_sent_total`
- If traffic is present, then verify there are no errors sending or receiving packets using the following metrics:
  - `memberlist_tcp_transport_packets_sent_errors_total`
  - `memberlist_tcp_transport_packets_received_errors_total`
  - These errors (and others) can be found by searching for messages prefixed with `TCPTransport:`.
- Logs coming directly from memberlist are also logged by Mimir; they may indicate where to investigate further. These can be identified as such due to being tagged with `caller=memberlist_logger.go:<line>`.

### EtcdAllocatingTooMuchMemory

This can be triggered if there are too many HA dedupe keys in etcd. We saw this when one of our clusters hit 20K tenants that were using HA dedupe config. Raise the etcd limits via:

```
  etcd+: {
    spec+: {
      pod+: {
        resources+: {
          limits: {
            memory: '2Gi',
          },
        },
      },
    },
  },
```

### MimirAlertmanagerSyncConfigsFailing

How it **works**:

This alert is fired when the multi-tenant alertmanager cannot load alertmanager configs from the remote object store for at least 30 minutes.

Loading the alertmanager configs can happen in the following situations:

1. When the multi tenant alertmanager is started
2. Each time it polls for config changes in the alertmanager
3. When there is a ring change

The metric for this alert is cortex_alertmanager_sync_configs_failed_total and is incremented each time one of the above fails.

When there is a ring change or the interval has elapsed, a failure to load configs from the store is logged as a warning.

How to **investigate**:

Look at the error message that is logged and attempt to understand what is causing the failure. I.e. it could be a networking issue, incorrect configuration for the store, etc.

### MimirAlertmanagerRingCheckFailing

How it **works**:

This alert is fired when the multi-tenant alertmanager has been unable to check if one or more tenants should be owned on this shard for at least 10 minutes.

When the alertmanager loads its configuration on start up, when it polls for config changes or when there is a ring change it must check the ring to see if the tenant is still owned on this shard. To prevent one error from causing the loading of all configurations to fail we assume that on error the tenant is NOT owned for this shard. If checking the ring continues to fail then some tenants might not be assigned an alertmanager and might not be able to receive notifications for their alerts.

The metric for this alert is `cortex_alertmanager_ring_check_errors_total`.

How to **investigate**:

- Look at the error message that is logged and attempt to understand what is causing the failure. In most cases the error will be encountered when attempting to read from the ring, which can fail if there is an issue with in-use backend implementation.
- When using Memberlist as KV store for hash rings, ensure that Memberlist is working correctly. See instructions for [`MimirGossipMembersMismatch`](#MimirGossipMembersMismatch) alert.

### MimirAlertmanagerPartialStateMergeFailing

How it **works**:

This alert is fired when the multi-tenant alertmanager attempts to merge a partial state for something that it either does not know about or the partial state cannot be merged with the existing local state. State merges are gRPC messages that are gossiped between a shard and the corresponding alertmanager instance in other shards.

The metric for this alert is cortex_alertmanager_partial_state_merges_failed_total.

How to **investigate**:

The error is not currently logged on the receiver side. If this alert is firing, it is likely that `MimirAlertmanagerReplicationFailing` is firing also, so instead follow the investigation steps for that alert, with the assumption that the issue is not RPC/communication related.

### MimirAlertmanagerReplicationFailing

How it **works**:

This alert is fired when the multi-tenant alertmanager attempts to replicate a state update for a tenant (i.e. a silence or a notification) to another alertmanager instance but failed. This could be due to an RPC/communication error or the other alertmanager being unable to merge the state with its own local state.

The metric for this alert is cortex_alertmanager_state_replication_failed_total.

How to **investigate**:

When state replication fails it gets logged as an error in the alertmanager that attempted the state replication. Check the error message in the log to understand the cause of the error (i.e. was it due to an RPC/communication error or was there an error in the receiving alertmanager).

### MimirAlertmanagerPersistStateFailing

How it **works**:

This alert is fired when the multi-tenant alertmanager cannot persist its state to the remote object store. This operation is attempted periodically (every 15m by default).

Each alertmanager writes its state (silences, notification log) to the remote object storage and the cortex_alertmanager_state_persist_failed_total metric is incremented each time this fails. The alert fires if this fails for an hour or more.

How to **investigate**:

Each failure to persist state to the remote object storage is logged. Find the reason in the Alertmanager container logs with the text “failed to persist state”. Possibles reasons:

- The most probable cause is that remote write failed. Try to investigate why based on the message (network issue, storage issue). If the error indicates the issue might be transient, then you can wait until the next periodic attempt and see if it succeeds.
- It is also possible that encoding the state failed. This does not depend on external factors as it is just pulling state from the Alertmanager internal state. It may indicate a bug in the encoding method.

### MimirAlertmanagerInitialSyncFailed

How it **works**:

When a tenant replica becomes owned it is assigned to an alertmanager instance. The alertmanager instance attempts to read the state from other alertmanager instances. If no other alertmanager instances could replicate the full state then it attempts to read the full state from the remote object store. This alert fires when both of these operations fail.

Note that the case where there is no state for this user in remote object storage, is not treated as a failure. This is expected when a new tenant becomes active for the first time.

How to **investigate**:

When an alertmanager cannot read the state for a tenant from storage it gets logged as the following error: "failed to read state from storage; continuing anyway". The possible causes of this error could be:

- The state could not be merged because it might be invalid and could not be decoded. This could indicate data corruption and therefore a bug in the reading or writing of the state, and would need further investigation.
- The state could not be read from storage. This could be due to a networking issue such as a timeout or an authentication and authorization issue with the remote object store.

### MimirAlertmanagerAllocatingTooMuchMemory

This alert fires when alertmanager memory utilization is getting too close to the limit.

How it **works**:

- Mimir alertmanager is an stateful service
- Having 2+ alertmanagers `OOMKilled` might cause service interruption as it needs quorum for API responses. Notification (from alertmanager to third-party) can succeed without quorum.
- Alertmanager memory baseline usage is primarily influenced by memory allocated by the process (mostly Go heap) for alerts and silences.
- A pod gets `OOMKilled` once its working set memory reaches the configured limit, so it's important to prevent alertmanager's memory utilization (working set memory) from going over to the limit. The memory usage is typically sustained and does not suffer from spikes, hence thresholds are set very close to the limit.

How to **fix** it:

- Scale up alertmanager replicas; you can use e.g. the `Mimir / Scaling` dashboard for reference, in order to determine the needed amount of alertmanagers.

### MimirAlertmanagerInstanceHasNoTenants

This alert fires when an alertmanager instance doesn't own any tenants and is therefore idling.

How it **works**:

- Alerts handled by alertmanagers are sharded by tenant.
- When the tenant shard size is lower than the number of alertmanager replicas, some replicas will not own any tenant and therefore idle.
- This is more likely to happen in Mimir clusters with a lower number of tenants.

How to **fix** it:

- Decrease the number of alertmanager replicas

### MimirRolloutStuck

This alert fires when a Mimir service rollout is stuck, which means the number of updated replicas doesn't match the expected one and looks there's no progress in the rollout. The alert monitors services deployed as Kubernetes `StatefulSet` and `Deployment`.

How to **investigate**:

- Run `kubectl -n <namespace> get pods -l name=<statefulset|deployment>` to get a list of running pods
- Ensure there's no pod in a failing state (eg. `Error`, `OOMKilled`, `CrashLoopBackOff`)
- Ensure there's no pod `NotReady` (the number of ready containers should match the total number of containers, eg. `1/1` or `2/2`)
- Run `kubectl -n <namespace> describe statefulset <name>` or `kubectl -n <namespace> describe deployment <name>` and look at "Pod Status" and "Events" to get more information

### MimirKVStoreFailure

This alert fires if a Mimir instance is failing to run any operation on a KV store (eg. consul or etcd).
When using Memberlist as KV store for hash rings, all read and update operations work on a local copy of the hash ring, and will never fail and raise this alert.

How it **works**:

- Consul is typically used to store the hash ring state.
- Etcd is typically used to store by the HA tracker (distributor) to deduplicate samples.
- If an instance is failing operations on the **hash ring**, either the instance can't update the heartbeat in the ring or is failing to receive ring updates.
- If an instance is failing operations on the **HA tracker** backend, either the instance can't update the authoritative replica or is failing to receive updates.

How to **investigate**:

- Ensure Consul/Etcd is up and running.
- Investigate the logs of the affected instance to find the specific error occurring when talking to Consul/Etcd.

### MimirReachingTCPConnectionsLimit

This alert fires if a Mimir instance is configured with `-server.http-conn-limit` or `-server.grpc-conn-limit` and is reaching the limit.

How it **works**:

- A Mimir service could be configured with a limit of the max number of TCP connections accepted simultaneously on the HTTP and/or gRPC port.
- If the limit is reached:
  - New connections acceptance will put on hold or rejected. Exact behaviour depends on backlog parameter to `listen()` call and kernel settings.
  - The **health check endpoint may fail** (eg. timeout).
- The limit is typically set way higher than expected usage, so if limit is reached (or close to be) then it means there's a critical issue.

How to **investigate**:

- Limit reached in `gateway`:
  - Check if it's caused by an **high latency on write path**:
    - Check the distributors and ingesters latency in the `Mimir / Writes` dashboard
    - An high latency on write path could lead our customers Prometheus / Agent to increase the number of shards nearly at the same time, leading to a significantly higher number of concurrent requests to the load balancer and thus gateway
  - Check if it's caused by a **single tenant**:
    - We don't have a metric tracking the active TCP connections or QPS per tenant
    - As a proxy metric, you can check if the ingestion rate has significantly increased for any tenant (it's not a very accurate proxy metric for number of TCP connections so take it with a grain of salt):
    ```
    topk(10, sum by(user) (rate(cortex_distributor_samples_in_total{namespace="<namespace>"}[$__rate_interval])))
    ```
    - In case you need to quickly reject write path traffic from a single tenant, you can override its `ingestion_rate` and `ingestion_rate_burst` setting lower values (so that some/most of their traffic will be rejected)

### MimirAutoscalerNotActive

This alert fires when any of Mimir's Kubernetes Horizontal Pod Autoscaler's (HPA) `ScalingActive` condition is `false` and the related scaling metrics are not 0.
When this happens, it's not able to calculate desired scale and generally indicates problems with fetching metrics.

How it **works**:

- HPA's can be configured to autoscale Mimir components based on custom metrics fetched from Prometheus via the KEDA custom metrics API server
- HPA periodically queries updated metrics and updates the number of desired replicas based on that
- Please refer to [Mimir's Autoscaling documentation]({{< relref "../deploy-grafana-mimir/jsonnet/configure-autoscaling.md" >}}) and the upstream [HPA documentation](https://kubernetes.io/docs/tasks/run-application/horizontal-pod-autoscale/) for more information

How to **investigate**:

- Check HPA conditions and events to get more details about the failure
  ```
  kubectl describe hpa -n <namespace> keda-hpa-$component
  ```
- Ensure KEDA pods are up and running
  ```
  # Assuming KEDA is running in a dedicated namespace "keda":
  kubectl get pods -n keda
  ```
- Check KEDA custom metrics API server logs
  ```
  # Assuming KEDA is running in a dedicated namespace "keda":
  kubectl logs -n keda deployment/keda-operator-metrics-apiserver
  ```
- Check KEDA operator logs
  ```
  # Assuming KEDA is running in a dedicated namespace "keda":
  kubectl logs -n keda deployment/keda-operator
  ```
- Check that Prometheus is running (since we configure KEDA to scrape custom metrics from it by default)
  ```
  # Assuming Prometheus is running in namespace "default":
  kubectl -n default get pod -lname=prometheus
  ```

For scaled objects with 0 `minReplicas` it is expected for HPA to be inactive when the scaling metric exposed in `keda_metrics_adapter_scaler_metrics_value` is 0.
When `keda_metrics_adapter_scaler_metrics_value` value is 0 or missing, the alert should not be firing.

### MimirAutoscalerKedaFailing

This alert fires when KEDA is reporting errors for any ScaledObject defined in the same Kubernetes namespace where Mimir is deployed.

How it **works**:

- _See [`MimirAutoscalerNotActive`](#MimirAutoscalerNotActive)_

How to **investigate**:

- Check KEDA custom metrics API server logs
  ```
  # Assuming KEDA is running in a dedicated namespace "keda":
  kubectl logs -n keda deployment/keda-operator-metrics-apiserver
  ```
- Check KEDA operator logs
  ```
  # Assuming KEDA is running in a dedicated namespace "keda":
  kubectl logs -n keda deployment/keda-operator
  ```
- Check that Prometheus is running (since we configure KEDA to scrape custom metrics from it by default)
  ```
  # Assuming Prometheus is running in namespace "default":
  kubectl -n default get pod -lname=prometheus
  ```

### MimirContinuousTestNotRunningOnWrites

This alert fires when `mimir-continuous-test` is deployed in the Mimir cluster, and continuous testing is not effectively running because writes are failing.

How it **works**:

- `mimir-continuous-test` is an optional testing tool that can be deployed in the Mimir cluster
- The tool runs some tests against the Mimir cluster itself at regular intervals
- This alert fires if the tool is unable to properly run the tests, and not if the tool assertions don't match the expected results

How to **investigate**:

- Check continuous test logs to find out more details about the failure:
  ```
  kubectl logs -n <namespace> deployment/continuous-test
  ```

### MimirContinuousTestNotRunningOnReads

This alert is like [`MimirContinuousTestNotRunningOnWrites`](#MimirContinuousTestNotRunningOnWrites) but it fires when queries are failing.

### MimirContinuousTestFailed

This alert fires when `mimir-continuous-test` is deployed in the Mimir cluster, and continuous testing tool's assertions don't match the expected results.
When this alert fires there could be a bug in Mimir that should be investigated as soon as possible.

How it **works**:

- `mimir-continuous-test` is an optional testing tool that can be deployed in the Mimir cluster
- The tool runs some tests against the Mimir cluster itself at regular intervals
- This alert fires if the tool assertions don't match the expected results

How to **investigate**:

- Check continuous test logs to find out more details about the failed assertions:
  ```
  kubectl logs -n <namespace> deployment/continuous-test
  ```
- Check if query result comparison is failing
  - Is query failing both when results cache is enabled and when it's disabled?
- This alert should always be actionable. There are two possible outcomes:
  1. The alert fired because of a bug in Mimir: fix it.
  1. The alert fired because of a bug or edge case in the continuous test tool, causing a false positive: fix it.

### MimirDistributorForwardingErrorRate

This alert fires when the Distributor is trying to forward samples to a forwarding target, but the forwarding requests
result in errors at a high rate.

How it **works**:

- The alert compares the total rate of forwarding requests to the rate of forwarding requests which result in an error.

How to **investigate**:

- Check the `Mimir / Writes` dashboard, it should have a row named `Distributor Forwarding` which also shows the type of error if an HTTP status code was returned.
- Check the Distributor logs, depending on the type of errors which occur the Distributor might log information about the errors.
- Check what the forwarding targets are in use, this can be seen in the runtime config under the key `forwarding_endpoint`, then check the logs of the forwarding target(s).

### MimirRingMembersMismatch

This alert fires when the number of ring members does not match the number of running replicas.

How it **works**:

- The alert compares each component (currently just `ingester`) against the number of `up` instances for the component in that cluster.

How to **investigate**:

- Check the [hash ring web page]({{< relref "../reference-http-api/index.md#ingesters-ring-status" >}}) for the component for which the alert has fired, and look for unexpected instances in the list.
- Consider manually forgetting unexpected instances in an `Unhealthy` state.
- Ensure all the registered instances in the ring belong to the Mimir cluster for which the alert fired.

### RolloutOperatorNotReconciling

This alert fires if the [`rollout-operator`](https://github.com/grafana/rollout-operator) is not successfully reconciling in a namespace.

How it **works**:

- The rollout-operator coordinates the rollout of pods between different StatefulSets within a specific namespace and is used to manage multi-zone deployments
- The rollout-operator is deployed in namespaces where some Mimir components (e.g. ingesters) are deployed in multi-zone
- The rollout-operator reconciles as soon as there's any change in observed Kubernetes resources or every 5m at most

How to **investigate**:

- Check rollout-operator logs to find more details about the error, e.g. with the following Grafana Loki query:
  ```
  {name="rollout-operator",namespace="<namespace>"}
  ```

## Errors catalog

Mimir has some codified error IDs that you might see in HTTP responses or logs.
These error IDs allow you to read related details in the documentation that follows.

### err-mimir-missing-metric-name

This non-critical error occurs when Mimir receives a write request that contains a series without a metric name.
Each series must have a metric name. Rarely it does not, in which case there might be a bug in the sender client.

> **Note:** Invalid series are skipped during the ingestion, and valid series within the same request are ingested.

### err-mimir-metric-name-invalid

This non-critical error occurs when Mimir receives a write request that contains a series with an invalid metric name.
A metric name can only contain characters as defined by Prometheus’ [Metric names and labels](https://prometheus.io/docs/concepts/data_model/#metric-names-and-labels).

> **Note:** Invalid series are skipped during the ingestion, and valid series within the same request are ingested.

### err-mimir-max-label-names-per-series

This non-critical error occurs when Mimir receives a write request that contains a series with a number of labels that exceed the configured limit.
The limit protects the system’s stability from potential abuse or mistakes. To configure the limit on a per-tenant basis, use the `-validation.max-label-names-per-series` option.

> **Note:** Invalid series are skipped during the ingestion, and valid series within the same request are ingested.

### err-mimir-label-invalid

This non-critical error occurs when Mimir receives a write request that contains a series with an invalid label name.
A label name name can only contain characters as defined by Prometheus’ [Metric names and labels](https://prometheus.io/docs/concepts/data_model/#metric-names-and-labels).

> **Note:** Invalid series are skipped during the ingestion, and valid series within the same request are ingested.

### err-mimir-label-name-too-long

This non-critical error occurs when Mimir receives a write request that contains a series with a label name whose length exceeds the configured limit.
The limit protects the system’s stability from potential abuse or mistakes. To configure the limit on a per-tenant basis, use the `-validation.max-length-label-name` option.

> **Note:** Invalid series are skipped during the ingestion, and valid series within the same request are ingested.

### err-mimir-label-value-too-long

This non-critical error occurs when Mimir receives a write request that contains a series with a label value whose length exceeds the configured limit.
The limit protects the system’s stability from potential abuse or mistakes. To configure the limit on a per-tenant basis, use the `-validation.max-length-label-value` option.

> **Note:** Invalid series are skipped during the ingestion, and valid series within the same request are ingested.

### err-mimir-duplicate-label-names

This non-critical error occurs when Mimir receives a write request that contains a series with the same label name two or more times.
A series that contains a duplicated label name is invalid and gets skipped during the ingestion.

> **Note:** Invalid series are skipped during the ingestion, and valid series within the same request are ingested.

### err-mimir-labels-not-sorted

This error occurs when Mimir receives a write request that contains a series whose label names are not sorted alphabetically.
However, Mimir internally sorts labels for series that it receives, so this error should not occur in practice.
If you experience this error, [open an issue in the Mimir repository](https://github.com/grafana/mimir/issues).

> **Note:** Invalid series are skipped during the ingestion, and valid series within the same request are ingested.

### err-mimir-too-far-in-future

This non-critical error occurs when Mimir receives a write request that contains a sample or histogram whose timestamp is in the future compared to the current "real world" time.
Mimir accepts timestamps that are slightly in the future, due to skewed clocks for example. It rejects timestamps that are too far in the future, based on the definition that you can set via the `-validation.create-grace-period` option.
On a per-tenant basis, you can fine tune the tolerance by configuring the `-validation.max-length-label-value` option.

<<<<<<< HEAD
> **Note**: Series with invalid samples or histograms are skipped during the ingestion, and series within the same request are ingested.
=======
> **Note:** Series with invalid samples are skipped during the ingestion, and series within the same request are ingested.
>>>>>>> e93af8b2

### err-mimir-exemplar-labels-missing

This non-critical error occurs when Mimir receives a write request that contains an exemplar without a label that identifies the related metric.
An exemplar must have at least one valid label pair, otherwise it cannot be associated with any metric.

> **Note:** Invalid exemplars are skipped during the ingestion, and valid exemplars within the same request are ingested.

### err-mimir-exemplar-labels-too-long

This non-critical error occurs when Mimir receives a write request that contains an exemplar where the combined set size of its labels exceeds the limit.
The limit is used to protect the system’s stability from potential abuse or mistakes, and it cannot be configured.

> **Note:** Invalid exemplars are skipped during the ingestion, and valid exemplars within the same request are ingested.

### err-mimir-exemplar-timestamp-invalid

This non-critical error occurs when Mimir receives a write request that contains an exemplar without a timestamp.
An exemplar must have a valid timestamp, otherwise it cannot be correlated to any point in time.

> **Note:** Invalid exemplars are skipped during the ingestion, and valid exemplars within the same request are ingested.

### err-mimir-metadata-missing-metric-name

This non-critical error occurs when Mimir receives a write request that contains a metric metadata without a metric name.
Each metric metadata must have a metric name. Rarely it does not, in which case there might be a bug in the sender client.

> **Note:** Invalid metrics metadata are skipped during the ingestion, and valid metadata within the same request are ingested.

### err-mimir-metric-name-too-long

This non-critical error occurs when Mimir receives a write request that contains a metric metadata with a metric name whose length exceeds the configured limit.
The limit protects the system’s stability from potential abuse or mistakes. To configure the limit on a per-tenant basis, use the `-validation.max-metadata-length` option.

> **Note:** Invalid metrics metadata are skipped during the ingestion, and valid metadata within the same request are ingested.

### err-mimir-unit-too-long

This non-critical error occurs when Mimir receives a write request that contains a metric metadata with unit name whose length exceeds the configured limit.
The limit protects the system’s stability from potential abuse or mistakes. To configure the limit on a per-tenant basis, use the `-validation.max-metadata-length` option.

> **Note:** Invalid metrics metadata are skipped during the ingestion, and valid metadata within the same request are ingested.

### err-mimir-distributor-max-ingestion-rate

This critical error occurs when the rate of received samples, exemplars and metadata per second is exceeded in a distributor.

The distributor implements a rate limit on the samples per second that can be ingested, and it's used to protect a distributor from overloading in case of high traffic.
This per-instance limit is applied to all samples, exemplars, and all of the metadata that it receives.
Also, the limit spans all of the tenants within each distributor.

How to **fix** it:

- Scale up the distributors.
- Increase the limit by using the `-distributor.instance-limits.max-ingestion-rate` option.

### err-mimir-distributor-max-inflight-push-requests

This error occurs when a distributor rejects a write request because the maximum in-flight requests limit has been reached.

How it **works**:

- The distributor has a per-instance limit on the number of in-flight write (push) requests.
- The limit applies to all in-flight write requests, across all tenants, and it protects the distributor from becoming overloaded in case of high traffic.
- To configure the limit, set the `-distributor.instance-limits.max-inflight-push-requests` option.

How to **fix** it:

- Increase the limit by setting the `-distributor.instance-limits.max-inflight-push-requests` option.
- Check the write requests latency through the `Mimir / Writes` dashboard and come back to investigate the root cause of high latency (the higher the latency, the higher the number of in-flight write requests).
- Consider scaling out the distributors.

### err-mimir-distributor-max-inflight-push-requests-bytes

This error occurs when a distributor rejects a write request because the total size in bytes of all in-flight requests limit has been reached.

How it **works**:

- The distributor has a per-instance limit on the total size in bytes of all in-flight write (push) requests.
- The limit applies to all in-flight write requests, across all tenants, and it protects the distributor from going out of memory in case of high traffic or high latency on the write path.
- To configure the limit, set the `-distributor.instance-limits.max-inflight-push-requests-bytes` option.

How to **fix** it:

- Increase the limit by setting the `-distributor.instance-limits.max-inflight-push-requests-bytes` option.
- Check the write requests latency through the `Mimir / Writes` dashboard and come back to investigate the root cause of the increased size of requests or the increased latency (the higher the latency, the higher the number of in-flight write requests, the higher their combined size).
- Consider scaling out the distributors.

### err-mimir-ingester-max-ingestion-rate

This critical error occurs when the rate of received samples per second is exceeded in an ingester.

The ingester implements a rate limit on the samples per second that can be ingested, and it's used to protect an ingester from overloading in case of high traffic.
This per-instance limit is applied to all samples that it receives.
Also, the limit spans all of the tenants within each ingester.

How to **fix** it:

- Scale up the ingesters.
- Increase the limit by using the `-ingester.instance-limits.max-ingestion-rate` option (or `max_ingestion_rate` in the runtime config).

### err-mimir-ingester-max-tenants

This critical error occurs when the ingester receives a write request for a new tenant (a tenant for which no series have been stored yet) but the ingester cannot accept it because the maximum number of allowed tenants per ingester has been reached.

How to **fix** it:

- Increase the limit by using the `-ingester.instance-limits.max-tenants` option (or `max_tenants` in the runtime config).
- Consider configuring ingesters shuffle sharding to reduce the number of tenants per ingester.

### err-mimir-ingester-max-series

This critical error occurs when an ingester rejects a write request because it reached the maximum number of in-memory series.

How it **works**:

- The ingester keeps most recent series data in-memory.
- The ingester has a per-instance limit on the number of in-memory series, used to protect the ingester from overloading in case of high traffic.
- When the limit on the number of in-memory series is reached, new series are rejected, while samples can still be appended to existing ones.
- To configure the limit, set the `-ingester.instance-limits.max-series` option (or `max_series` in the runtime config).

How to **fix** it:

- See [`MimirIngesterReachingSeriesLimit`](#MimirIngesterReachingSeriesLimit) runbook.

### err-mimir-ingester-max-ephemeral-series

This critical error occurs when an ingester rejects a write request because it reached the maximum number of ephemeral series.

How it **works**:

- The ingester keeps all ephemeral series in memory.
- The ingester has a per-instance limit on the number of ephemeral series, used to protect the ingester from overloading in case of high traffic.
- When the limit on the number of ephemeral series is reached, new ephemeral series are rejected, while samples can still be appended to existing ones.
- To configure the limit, set the `-ingester.instance-limits.max-ephemeral-series` option (or `max_ephemeral_series` in the runtime config).

How to **fix** it:

- Increase the limit, or reshard the tenants between ingesters. Please see [`MimirIngesterReachingSeriesLimit`](#MimirIngesterReachingSeriesLimit) runbook for more details (it describes persistent storage, but same principles apply to ephemeral storage).

### err-mimir-ingester-max-inflight-push-requests

This error occurs when an ingester rejects a write request because the maximum in-flight requests limit has been reached.

How it **works**:

- The ingester has a per-instance limit on the number of in-flight write (push) requests.
- The limit applies to all in-flight write requests, across all tenants, and it protects the ingester from becoming overloaded in case of high traffic.
- To configure the limit, set the `-ingester.instance-limits.max-inflight-push-requests` option (or `max_inflight_push_requests` in the runtime config).

How to **fix** it:

- Increase the limit by setting the `-ingester.instance-limits.max-inflight-push-requests` option (or `max_inflight_push_requests` in the runtime config).
- Check the write requests latency through the `Mimir / Writes` dashboard and come back to investigate the root cause of high latency (the higher the latency, the higher the number of in-flight write requests).
- Consider scaling out the ingesters.

### err-mimir-max-series-per-user

This error occurs when the number of in-memory series for a given tenant exceeds the configured limit.

The limit is used to protect ingesters from overloading in case a tenant writes a high number of series, as well as to protect the whole system’s stability from potential abuse or mistakes.
To configure the limit on a per-tenant basis, use the `-ingester.max-global-series-per-user` option (or `max_global_series_per_user` in the runtime configuration).

How to **fix** it:

- Ensure the actual number of series written by the affected tenant is legit.
- Consider increasing the per-tenant limit by using the `-ingester.max-global-series-per-user` option (or `max_global_series_per_user` in the runtime configuration).

### err-mimir-max-ephemeral-series-per-user

This error occurs when the number of ephemeral series for a given tenant exceeds the configured limit.

The limit is used to protect ingesters from overloading in case a tenant writes a high number of ephemeral series, as well as to protect the whole system’s stability from potential abuse or mistakes.
To configure the limit on a per-tenant basis, use the `-ingester.max-ephemeral-series-per-user` option (or `max_ephemeral_series_per_user` in the runtime configuration).

How to **fix** it:

- Ensure the actual number of ephemeral series written by the affected tenant is legit.
- Consider increasing the per-tenant limit by using the `-ingester.max-ephemeral-series-per-user` option (or `max_ephemeral_series_per_user` in the runtime configuration).

### err-mimir-max-series-per-metric

This error occurs when the number of in-memory series for a given tenant and metric name exceeds the configured limit.

The limit is primarily used to protect a tenant from potential mistakes on their metrics instrumentation.
For example, if an instrumented application exposes a metric with a label value including very dynamic data (e.g. a timestamp) the ingestion of that metric would quickly lead to hit the per-tenant series limit, causing other metrics to be rejected too.
This limit introduces a cap on the maximum number of series each metric name can have, rejecting exceeding series only for that metric name, before the per-tenant series limit is reached.
To configure the limit on a per-tenant basis, use the `-ingester.max-global-series-per-metric` option (or `max_global_series_per_metric` in the runtime configuration).

How to **fix** it:

- Check the details in the error message to find out which is the affected metric name.
- Investigate if the high number of series exposed for the affected metric name is legit.
- Consider reducing the cardinality of the affected metric, by tuning or removing some of its labels.
- Consider increasing the per-tenant limit by using the `-ingester.max-global-series-per-metric` option.
- Consider excluding specific metric names from this limit's check by using the `-ingester.ignore-series-limit-for-metric-names` option (or `max_global_series_per_metric` in the runtime configuration).

### err-mimir-max-metadata-per-user

This non-critical error occurs when the number of in-memory metrics with metadata for a given tenant exceeds the configured limit.

Metric metadata is a set of information attached to a metric name, like its unit (e.g. counter) and description.
Metric metadata can be included by the sender in the write request, and it's returned when querying the `/api/v1/metadata` API endpoint.
Metric metadata is stored in the ingesters memory, so the higher the number of metrics metadata stored, the higher the memory utilization.

Mimir has a per-tenant limit of the number of metric names that have metadata attached.
This limit is used to protect the whole system’s stability from potential abuse or mistakes.
To configure the limit on a per-tenant basis, use the `-ingester.max-global-series-per-user` option (or `max_global_metadata_per_user` in the runtime configuration).

How to **fix** it:

- Check the current number of metric names for the affected tenant, running the instant query `count(count by(__name__) ({__name__=~".+"}))`. Alternatively, you can get the cardinality of `__name__` label calling the API endpoint `/api/v1/cardinality/label_names`.
- Consider increasing the per-tenant limit setting to a value greater than the number of unique metric names returned by the previous query.

### err-mimir-max-metadata-per-metric

This non-critical error occurs when the number of different metadata for a given metric name exceeds the configured limit.

Metric metadata is a set of information attached to a metric name, like its unit (e.g. counter) and description.
Typically, for a given metric name there's only one set of metadata (e.g. the same metric name exposed by different application has the same counter and description).
However, there could be some edge cases where the same metric name has a different meaning between applications or the same meaning but a slightly different description.
In these edge cases, different applications would expose different metadata for the same metric name.

This limit is used to protect the whole system’s stability from potential abuse or mistakes, in case the number of metadata variants for a given metric name grows indefinitely.
To configure the limit on a per-tenant basis, use the `-ingester.max-global-series-per-metric` option (or `max_global_metadata_per_metric` in the runtime configuration).

How to **fix** it:

- Check the metadata for the affected metric name, querying the `/api/v1/metadata?metric=<name>` API endpoint (replace `<name>` with the metric name).
- If the different metadata is unexpected, consider fixing the discrepancy in the instrumented applications.
- If the different metadata is expected, consider increasing the per-tenant limit by using the `-ingester.max-global-series-per-metric` option (or `max_global_metadata_per_metric` in the runtime configuration).

### err-mimir-max-chunks-per-query

This error occurs when a query execution exceeds the limit on the number of series chunks fetched.

This limit is used to protect the system’s stability from potential abuse or mistakes, when running a query fetching a huge amount of data.
To configure the limit on a per-tenant basis, use the `-querier.max-fetched-chunks-per-query` option (or `max_fetched_chunks_per_query` in the runtime configuration).

How to **fix** it:

- Consider reducing the time range and/or cardinality of the query. To reduce the cardinality of the query, you can add more label matchers to the query, restricting the set of matching series.
- Consider increasing the per-tenant limit by using the `-querier.max-fetched-chunks-per-query` option (or `max_fetched_chunks_per_query` in the runtime configuration).

### err-mimir-max-series-per-query

This error occurs when a query execution exceeds the limit on the maximum number of series.

This limit is used to protect the system’s stability from potential abuse or mistakes, when running a query fetching a huge amount of data.
To configure the limit on a per-tenant basis, use the `-querier.max-fetched-series-per-query` option (or `max_fetched_series_per_query` in the runtime configuration).

How to **fix** it:

- Consider reducing the time range and/or cardinality of the query. To reduce the cardinality of the query, you can add more label matchers to the query, restricting the set of matching series.
- Consider increasing the per-tenant limit by using the `-querier.max-fetched-series-per-query` option (or `max_fetched_series_per_query` in the runtime configuration).

### err-mimir-max-chunks-bytes-per-query

This error occurs when a query execution exceeds the limit on aggregated size (in bytes) of fetched chunks.

This limit is used to protect the system’s stability from potential abuse or mistakes, when running a query fetching a huge amount of data.
To configure the limit on a per-tenant basis, use the `-querier.max-fetched-chunk-bytes-per-query` option (or `max_fetched_chunk_bytes_per_query` in the runtime configuration).

How to **fix** it:

- Consider reducing the time range and/or cardinality of the query. To reduce the cardinality of the query, you can add more label matchers to the query, restricting the set of matching series.
- Consider increasing the per-tenant limit by using the `-querier.max-fetched-chunk-bytes-per-query` option (or `max_fetched_chunk_bytes_per_query` in the runtime configuration).

### err-mimir-max-query-length

This error occurs when the time range of a partial (after possible splitting, sharding by the query-frontend) query exceeds the configured maximum length. For a limit on the total query length, see [err-mimir-max-total-query-length](#err-mimir-max-total-query-length).

Both PromQL instant and range queries can fetch metrics data over a period of time.
A [range query](https://prometheus.io/docs/prometheus/latest/querying/api/#range-queries) requires a `start` and `end` timestamp, so the difference of `end` minus `start` is the time range length of the query.
An [instant query](https://prometheus.io/docs/prometheus/latest/querying/api/#instant-queries) requires a `time` parameter and the query is executed fetching samples at that point in time.
However, even an instant query can fetch metrics data over a period of time by using the [range vector selectors](https://prometheus.io/docs/prometheus/latest/querying/basics/#range-vector-selectors).
For example, the instant query `sum(rate(http_requests_total{job="prometheus"}[1h]))` fetches metrics over a 1 hour period.
This time period is what Grafana Mimir calls the _query time range length_ (or _query length_).

Mimir has a limit on the query length.
This limit is applied to partial queries, after they've split (according to time) by the query-frontend. This limit protects the system’s stability from potential abuse or mistakes.
To configure the limit on a per-tenant basis, use the `-querier.max-partial-query-length` option (or `max_partial_query_length` in the runtime configuration).

### err-mimir-max-total-query-length

This error occurs when the time range of a query exceeds the configured maximum length. For a limit on the partial query length (after query splitting by interval and/or sharding), see [err-mimir-max-query-length](#err-mimir-max-query-length).

PromQL range queries can fetch metrics data over a period of time.
A [range query](https://prometheus.io/docs/prometheus/latest/querying/api/#range-queries) requires a `start` and `end` timestamp, so the difference of `end` minus `start` is the time range length of the query.

Mimir has a limit on the query length.
This limit is applied to range queries before they are split (according to time) or sharded by the query-frontend. This limit protects the system’s stability from potential abuse or mistakes.
To configure the limit on a per-tenant basis, use the `-query-frontend.max-total-query-length` option (or `max_total_query_length` in the runtime configuration).
If this limit is set to 0, it takes its value from `-store.max-query-length`.

### err-mimir-tenant-max-request-rate

This error occurs when the rate of write requests per second is exceeded for this tenant.

How it **works**:

- There is a per-tenant rate limit on the write requests per second, and it's applied across all distributors for this tenant.
- The limit is implemented using [token buckets](https://en.wikipedia.org/wiki/Token_bucket).

How to **fix** it:

- Increase the per-tenant limit by using the `-distributor.request-rate-limit` (requests per second) and `-distributor.request-burst-size` (number of requests) options (or `request_rate` and `request_burst_size` in the runtime configuration). The configurable burst represents how many requests can temporarily exceed the limit, in case of short traffic peaks. The configured burst size must be greater or equal than the configured limit.

### err-mimir-tenant-max-ingestion-rate

This error occurs when the rate of received samples, exemplars and metadata per second is exceeded for this tenant.

How it **works**:

- There is a per-tenant rate limit on the samples, exemplars and metadata that can be ingested per second, and it's applied across all distributors for this tenant.
- The limit is implemented using [token buckets](https://en.wikipedia.org/wiki/Token_bucket).

How to **fix** it:

- Increase the per-tenant limit by using the `-distributor.ingestion-rate-limit` (samples per second) and `-distributor.ingestion-burst-size` (number of samples) options (or `ingestion_rate` and `ingestion_burst_size` in the runtime configuration). The configurable burst represents how many samples, exemplars and metadata can temporarily exceed the limit, in case of short traffic peaks. The configured burst size must be greater or equal than the configured limit.

### err-mimir-tenant-too-many-ha-clusters

This error occurs when a distributor rejects a write request because the number of [high-availability (HA) clusters]({{< relref "../configure/configure-high-availability-deduplication.md" >}}) has hit the configured limit for this tenant.

How it **works**:

- The distributor implements an upper limit on the number of clusters that the HA tracker will keep track of for a single tenant.
- It is triggered when the write request would add a new cluster while the number the tenant currently has is already equal to the limit.
- To configure the limit, set the `-distributor.ha-tracker.max-clusters` option (or `ha_max_clusters` in the runtime configuration).

How to **fix** it:

- Increase the per-tenant limit by using the `-distributor.ha-tracker.max-clusters` option (or `ha_max_clusters` in the runtime configuration).

### err-mimir-sample-timestamp-too-old

This error occurs when the ingester rejects a sample because its timestamp is too old as compared to the most recent timestamp received for the same tenant across all its time series.

How it **works**:

- If the incoming timestamp is more than 1 hour older than the most recent timestamp ingested for the tenant, the sample will be rejected.

> **Note:** If the out-of-order sample ingestion is enabled, then this error is similar to `err-mimir-sample-out-of-order` below with a difference that the sample is older than the out-of-order time window as it relates to the latest sample for that particular time series or the TSDB.

### err-mimir-ephemeral-sample-timestamp-too-old

This error occurs when the ingester rejects a sample because its timestamp older than configured retention of ephemeral storage.

How it **works**:

- Ephemeral storage in ingesters can only hold samples that not older than `-blocks-storage.ephemeral-tsdb.retention-period` value. If the incoming timestamp is older than "now - retention", it is rejected.

### err-mimir-sample-out-of-order

This error occurs when the ingester rejects a sample because another sample with a more recent timestamp has already been ingested.

How it **works**:

- Currently, samples are not allowed to be ingested out of order for a given series.

Common **causes**:

- Your code has a single target that exposes the same time series multiple times, or multiple targets with identical labels.
- System time of your Prometheus instance has been shifted backwards. If this was a mistake, fix the system time back to normal. Otherwise, wait until the system time catches up to the time it was changed.
- You are running multiple Prometheus instances pushing the same metrics and [your high-availability tracker is not properly configured for deduplication]({{< relref "../configure/configure-high-availability-deduplication.md" >}}).
- Prometheus relabelling has been configured and it causes series to clash after the relabelling. Check the error message for information about which series has received a sample out of order.
- A Prometheus instance was restarted, and it pushed all data from its Write-Ahead Log to remote write upon restart, some of which has already been pushed and ingested. This is normal and can be ignored.
- Prometheus and Mimir have the same recording rule, which generates the exact same series in both places and causes either the remote write or the rule evaluation to fail randomly, depending on timing.

> **Note:** You can learn more about out of order samples in Prometheus, in the blog post [Debugging out of order samples](https://www.robustperception.io/debugging-out-of-order-samples/).

### err-mimir-ephemeral-sample-out-of-order

This error occurs when the ingester rejects a sample because another sample with a more recent timestamp has already been ingested for the same series in the ephemeral storage.

Please refer to [err-mimir-sample-out-of-order](#err-mimir-sample-out-of-order) for possible reasons.

> **Note**: It is not possible to enable out-of-order sample ingestion for ephemeral storage.

### err-mimir-sample-duplicate-timestamp

This error occurs when the ingester rejects a sample because it is a duplicate of a previously received sample with the same timestamp but different value in the same time series.

Common **causes**:

- Multiple endpoints are exporting the same metrics, or multiple Prometheus instances are scraping different metrics with identical labels.
- Prometheus relabelling has been configured and it causes series to clash after the relabelling. Check the error message for information about which series has received a duplicate sample.

### err-mimir-ephemeral-sample-duplicate-timestamp

This error occurs when the ingester rejects a sample because it is a duplicate of a previously received sample with the same timestamp but different value for the same ephemeral series.

Common **causes**:

- Multiple endpoints are exporting the same metrics, or multiple Prometheus instances are scraping different metrics with identical labels.
- Prometheus relabelling has been configured and it causes series to clash after the relabelling. Check the error message for information about which series has received a duplicate sample.

### err-mimir-exemplar-series-missing

This error occurs when the ingester rejects an exemplar because its related series has not been ingested yet.

How it **works**:

- The series must already exist before exemplars can be appended, as we do not create new series upon ingesting exemplars. The series will be created when a sample from it is ingested.

### err-mimir-store-consistency-check-failed

This error occurs when the querier is unable to fetch some of the expected blocks after multiple retries and connections to different store-gateways. The query fails because some blocks are missing in the queried store-gateways.

How it **works**:

- Mimir has been designed to guarantee query results correctness and never return partial query results. Either a query succeeds returning fully consistent results or it fails.
- Queriers, and rulers running with the "internal" evaluation mode, run a consistency check to ensure all expected blocks have been queried from the long-term storage via the store-gateways.
- If any expected block has not been queried via the store-gateways, then the query fails with this error.
- See [Anatomy of a query request]({{< relref "../architecture/components/querier.md#anatomy-of-a-query-request" >}}) to learn more.

How to **fix** it:

- Ensure all store-gateways are healthy.
- Ensure all store-gateways are successfully synching owned blocks (see [`MimirStoreGatewayHasNotSyncTheBucket`](#MimirStoreGatewayHasNotSyncTheBucket)).

### err-mimir-bucket-index-too-old

This error occurs when a query fails because the bucket index is too old.

How it **works**:

- Compactors periodically write a per-tenant file, called the "bucket index", to the object storage. The bucket index contains all known blocks for the given tenant and is updated every `-compactor.cleanup-interval`.
- When a query is executed, queriers and rulers running with the "internal" evaluation mode look up the bucket index to find which blocks should be queried through the store-gateways.
- To ensure all required blocks are queried, queriers and rulers determine how old a bucket index is based on the time that it was last updated by the compactor.
- If the age is older than the maximum stale period that is configured via `-blocks-storage.bucket-store.bucket-index.max-stale-period`, the query fails.
- This circuit breaker ensures that the queriers and rulers do not return any partial query results due to a stale view of the long-term storage.

How to **fix** it:

- Ensure the compactor is running successfully (e.g. not crashing, not going out of memory).
- Ensure each compactor replica has successfully updated bucket index of each owned tenant within the double of `-compactor.cleanup-interval` (query below assumes the cleanup interval is set to 15 minutes):
  `time() - cortex_compactor_block_cleanup_last_successful_run_timestamp_seconds > 2 * (15 * 60)`

### err-mimir-distributor-max-write-message-size

This error occurs when a distributor rejects a write request because its message size is larger than the allowed limit.

How it **works**:

- The distributor implements an upper limit on the message size of incoming write requests.
- To configure the limit, set the `-distributor.max-recv-msg-size` option.

How to **fix** it:

- Increase the allowed limit by using the `-distributor.max-recv-msg-size` option.

### err-mimir-histogram-spans-buckets-mismatch

This non-critical error occurs when Mimir receives a write request that contains a native (also known as sparse) histogram whose either negative or positive spans specify
a different number of buckets than there are provided.

> **Note**: Series with invalid histograms are skipped during the ingestion, and series within the same request are ingested.

### err-mimir-histogram-span-negative-offset

This non-critical error occurs when Mimir receives a write request that contains a native (also known as sparse) histogram which has a span whose offset is negative, making it overlap with the previous span.

> **Note**: Series with invalid histograms are skipped during the ingestion, and series within the same request are ingested.

### err-mimir-histogram-negative-bucket-count

This non-critical error occurs when Mimir receives a write request that contains a native (also known as sparse) histogram which has a bucket whose observation count is negative.

> **Note**: Series with invalid histograms are skipped during the ingestion, and series within the same request are ingested.

### err-mimir-histogram-count-not-big-enough

This non-critical error occurs when Mimir receives a write request that contains a native (also known as sparse) histogram whose overall observation count is lower than the number of observations found in the buckets.

> **Note**: Series with invalid histograms are skipped during the ingestion, and series within the same request are ingested.

### err-mimir-ephemeral-storage-not-enabled-for-user

Ingester returns this error when a write request contains ephemeral series, but ephemeral storage is disabled for user.

Ephemeral storage is disabled when `-ingester.max-ephemeral-series-per-user` (or corresponding `max_ephemeral_series_per_user` limit in runtime configuration) is set to 0 for given tenant.

How to **fix** it:

- Disable support for ephemeral series in distributor by setting `-distributor.ephemeral-series-enabled` to `false`.
- Remove rules for marking incoming series as ephemeral for given tenant by removing `-distributor.ephemeral-series-matchers` (or `ephemeral_series_matchers` in runtime configuration).
- Enable ephemeral storage for tenant by setting the `-ingester.max-ephemeral-series-per-user` (or corresponding `max_ephemeral_series_per_user` limit in runtime configuration) to positive number.

## Mimir routes by path

**Write path**:

- `/distributor.Distributor/Push`
- `/cortex.Ingester/Push`
- `api_v1_push`
- `api_v1_push_influx_write`

**Read path**:

- `/schedulerpb.SchedulerForFrontend/FrontendLoop`
- `/cortex.Ingester/QueryStream`
- `/cortex.Ingester/QueryExemplars`
- `/gatewaypb.StoreGateway/Series`
- `api_prom_api_v1_label_name_values`
- `api_prom_api_v1_labels`
- `api_prom_api_v1_metadata`
- `api_prom_api_v1_query`
- `api_prom_api_v1_query_exemplars`
- `api_prom_api_v1_query_range`
- `api_prom_api_v1_rules`
- `api_prom_api_v1_series`

**Ruler / rules path**:

- `api_v1_rules`
- `api_v1_rules_namespace`
- `prometheus_api_v1_rules`
- `prometheus_rules_namespace`
- `prometheus_rules`

## Mimir blocks storage - What to do when things go wrong

## Recovering from a potential data loss incident

The ingested series data that could be lost during an incident can be stored in two places:

1. Ingesters (before blocks are shipped to the bucket)
2. Bucket

There could be several root causes leading to a potential data loss. In this document we're going to share generic procedures that could be used as a guideline during an incident.

### Halt the compactor

The Mimir cluster continues to successfully operate even if the compactor is not running, except that over a long period (12+ hours) this will lead to query performance degradation. The compactor could potentially be the cause of data loss because:

- It marks blocks for deletion (soft deletion). _This doesn't lead to any immediate deletion, but blocks marked for deletion will be hard deleted once a delay expires._
- It permanently deletes blocks marked for deletion after `-compactor.deletion-delay` (hard deletion)
- It could generate corrupted compacted blocks (eg. due to a bug or if a source block is corrupted and the automatic checks can't detect it)

**If you suspect the compactor could be the cause of data loss, halt it** (delete the statefulset or scale down the replicas to 0). It can be restarted anytime later.

When the compactor is **halted**:

- No new blocks will be compacted
- No blocks will be deleted (soft and hard deletion)

### Recover source blocks from ingesters

Ingesters keep, on their persistent disk, the blocks compacted from TSDB head until the `-blocks-storage.tsdb.retention-period` retention expires.

The blocks retained in the ingesters can be used in case the compactor generates corrupted blocks and the source blocks, uploaded from ingesters, have already been hard deleted from the bucket.

How to manually upload blocks from ingesters to the bucket:

1. Ensure [`gsutil`](https://cloud.google.com/storage/docs/gsutil) is installed in the Mimir pod. If not, [install it](#install-gsutil-in-the-mimir-pod)
2. Run `cd /data/tsdb && /path/to/gsutil -m rsync -n -r -x 'thanos.shipper.json|chunks_head|wal' . gs://<bucket>/recovered/`
   - `-n` enabled the **dry run** (remove it once you've verified the output matches your expectations)
   - `-m` enables parallel mode
   - `-r` enables recursive rsync
   - `-x <pattern>` excludes specific patterns from sync (no WAL or shipper metadata file should be uploaded to the bucket)
   - Don't use `-d` (dangerous) because it will delete from the bucket any block which is not in the local filesystem

### Freeze ingesters persistent disk

The blocks and WAL stored in the ingester persistent disk are the last fence of defence in case of an incident involving blocks not shipped to the bucket or corrupted blocks in the bucket. If the data integrity in the ingester's disk is at risk (eg. close to hit the TSDB retention period or close to reach max disk utilisation), you should freeze it taking a **disk snapshot**.

To take a **GCP persistent disk snapshot**:

1. Identify the Kubernetes PVC volume name (`kubectl get pvc -n <namespace>`) of the volumes to snapshot
2. For each volume, [create a snapshot](https://console.cloud.google.com/compute/snapshotsAdd) from the GCP console ([documentation](https://cloud.google.com/compute/docs/disks/create-snapshots))

### Halt the ingesters

Halting the ingesters should be the **very last resort** because of the side effects. To halt the ingesters, while preserving their disk and without disrupting the cluster write path, you need to:

1. Create a second pool of ingesters

- Uses the functions `newIngesterStatefulSet()`, `newIngesterPdb()`

2. Wait until the second pool is up and running
3. Halt existing ingesters (scale down to 0 or delete their statefulset)

However the **queries will return partial data**, due to all the ingested samples which have not been compacted to blocks yet.

## Manual procedures

### Resizing Persistent Volumes using Kubernetes

This is the short version of an extensive documentation on [how to resize Kubernetes Persistent Volumes](https://kubernetes.io/blog/2018/07/12/resizing-persistent-volumes-using-kubernetes/).

**Pre-requisites**:

- Running Kubernetes v1.11 or above
- The PV storage class has `allowVolumeExpansion: true`
- The PV is backed by a supported block storage volume (eg. GCP-PD, AWS-EBS, ...)

**How to increase the volume**:

1. Edit the PVC (persistent volume claim) `spec` for the volume to resize and **increase** `resources` > `requests` > `storage`
2. Restart the pod attached to the PVC for which the storage request has been increased

### How to create clone volume (Google Cloud specific)

In some scenarios, it may be useful to preserve current volume status for inspection, but keep using the volume.
[Google Persistent Disk supports "Clone"](https://cloud.google.com/compute/docs/disks/add-persistent-disk#source-disk) operation that can be used to do that.
Newly cloned disk is independent from its original, and can be used for further investigation by attaching it to a new Machine / Pod.

When using Kubernetes, here is YAML file that creates PV (`clone-ingester-7-pv`) pointing to the new disk clone (`clone-pvc-80cc0efa-4996-11ea-ba79-42010a96008c` in this example),
PVC (`clone-ingester-7-pvc`) pointing to PV, and finally Pod (`clone-ingester-7-dataaccess`) using the PVC to access the disk.

```yaml
apiVersion: v1
kind: PersistentVolume
metadata:
  name: clone-ingester-7-pv
spec:
  accessModes:
    - ReadWriteOnce
  capacity:
    storage: 150Gi
  gcePersistentDisk:
    fsType: ext4
    pdName: clone-pvc-80cc0efa-4996-11ea-ba79-42010a96008c
  persistentVolumeReclaimPolicy: Retain
  storageClassName: fast
  volumeMode: Filesystem
---
kind: PersistentVolumeClaim
apiVersion: v1
metadata:
  name: clone-ingester-7-pvc
spec:
  accessModes:
    - ReadWriteOnce
  resources:
    requests:
      storage: 150Gi
  storageClassName: fast
  volumeName: clone-ingester-7-pv
  volumeMode: Filesystem
---
apiVersion: v1
kind: Pod
metadata:
  name: clone-ingester-7-dataaccess
spec:
  containers:
    - name: alpine
      image: alpine:latest
      command: ["sleep", "infinity"]
      volumeMounts:
        - name: mypvc
          mountPath: /data
      resources:
        requests:
          cpu: 500m
          memory: 1024Mi
  volumes:
    - name: mypvc
      persistentVolumeClaim:
        claimName: clone-ingester-7-pvc
```

After this preparation, one can use `kubectl exec -t -i clone-ingester-7-dataaccess /bin/sh` to inspect the disk mounted under `/data`.

### Install `gsutil` in the Mimir pod

1. Install python
   ```
   apk add python3 py3-pip
   ln -s /usr/bin/python3 /usr/bin/python
   pip install google-compute-engine
   ```
2. Download `gsutil`
   ```
   wget https://storage.googleapis.com/pub/gsutil.tar.gz
   tar -zxvf gsutil.tar.gz
   ./gsutil/gsutil --help
   ```
3. Configure credentials

   ```
   gsutil config -e

   # Private key path: /var/secrets/google/credentials.json
   # Project ID: your google project ID
   ```

### Deleting a StatefulSet with persistent volumes

When you delete a Kubernetes StatefulSet whose pods have persistent volume claims (PVC), the PVCs are not automatically deleted. This means that if the StatefulSet is recreated, the pods for which there was already a PVC will get the volume mounted previously.

A PVC can be manually deleted by an operator. When a PVC claim is deleted, what happens to the volume depends on its [Reclaim Policy](https://kubernetes.io/docs/concepts/storage/persistent-volumes/#reclaiming):

- `Retain`: the volume will not be deleted until the PV resource will be manually deleted from Kubernetes
- `Delete`: the volume will be automatically deleted

### Recover accidentally deleted blocks (Google Cloud specific)

_This runbook assumes you've enabled versioning in your GCS bucket and the retention of deleted blocks didn't expire yet._

These are just example actions but should give you a fair idea on how you could go about doing this. Read the [GCS doc](https://cloud.google.com/storage/docs/using-versioned-objects#gsutil_1) before you proceed.

Step 1: Use `gsutil ls -l -a $BUCKET` to list all blocks, including the deleted ones. Now identify the deleted blocks and save the ones to restore in a file named `deleted-block-list` (one block per line).

Step 2: Once you have the `deleted-block-list`, you can now list all the objects you need to restore, because only objects can be restored and not prefixes:

```
while read block; do
gsutil ls -a -r $block | grep "#" | grep -v deletion-mark.json | grep -v index.cache.json
done < deleted-list > full-deleted-file-list
```

The above script will ignore the `deletion-mark.json` and `index.cache.json` which shouldn't be restored.

Step 3: Run the following script to restore the objects:

```
while read file; do
gsutil cp $file ${file%#*}
done < full-deleted-list
```

## Log lines

### Log line containing 'sample with repeated timestamp but different value'

This means a sample with the same timestamp as the latest one was received with a different value. The number of occurrences is recorded in the `cortex_discarded_samples_total` metric with the label `reason="new-value-for-timestamp"`.

Possible reasons for this are:

- Incorrect relabelling rules can cause a label to be dropped from a series so that multiple series have the same labels. If these series were collected from the same target they will have the same timestamp.
- The exporter being scraped sets the same timestamp on every scrape. Note that exporters should generally not set timestamps.<|MERGE_RESOLUTION|>--- conflicted
+++ resolved
@@ -1265,11 +1265,7 @@
 Mimir accepts timestamps that are slightly in the future, due to skewed clocks for example. It rejects timestamps that are too far in the future, based on the definition that you can set via the `-validation.create-grace-period` option.
 On a per-tenant basis, you can fine tune the tolerance by configuring the `-validation.max-length-label-value` option.
 
-<<<<<<< HEAD
 > **Note**: Series with invalid samples or histograms are skipped during the ingestion, and series within the same request are ingested.
-=======
-> **Note:** Series with invalid samples are skipped during the ingestion, and series within the same request are ingested.
->>>>>>> e93af8b2
 
 ### err-mimir-exemplar-labels-missing
 
